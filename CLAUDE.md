# PinPoint Development Instructions

## Tech Stack

- **Framework**: Next.js + React + TypeScript
- **Database**: PostgreSQL + Prisma ORM
- **Authentication**: NextAuth.js (Auth.js v5)
- **UI**: Material UI (MUI)
- **API**: tRPC
- **Deployment**: Vercel

## Core Architecture

### Multi-Tenancy

- Shared database with row-level security
- All tenant tables require non-nullable `organization_id`
- Strict query scoping by `organization_id`
- Global users with organization-specific memberships

### Key Entities

- **Organization**: Top-level tenant (e.g., "Austin Pinball Collective")
- **Location**: Physical venue belonging to an Organization
- **Game Title**: Generic machine model (e.g., "Godzilla Premium")
- **Game Instance**: Specific physical machine at a Location
- **Issue**: Problem/task for a Game Instance
- **User**: Global account; **Member**: User + Organization + Role

## Essential Commands

```bash
# Development (RECOMMENDED)
npm run dev:full        # Start all services with monitoring
npm run dev:clean       # Fresh start with cleanup
npm run setup:worktree  # Setup new worktree environment

# Agent Validation Protocol (MANDATORY)
npm run quick:agent        # Development checks + auto-fix (after code changes)
npm run validate:agent     # Pre-commit validation + auto-fix (MUST PASS)
npm run validate:full:agent # Pre-PR validation (MUST PASS)

# Legacy Commands (Still Available)
npm run validate        # Standard validation
npm run pre-commit      # Full validation + workflow check + build test

# Database
npm run db:reset
npm run db:push

# Quick Fixes & Debug
npm run fix             # Auto-fix lint + format issues
npm run debug:typecheck # Full TypeScript output
npm run debug:test      # Verbose test output
npm run debug:lint      # Detailed lint output

# Testing
npm run test:coverage

# File-Specific TypeScript Checking (NEW)
npm run typecheck:files -- src/specific/file.ts   # Check specific files
npm run typecheck:routes                          # Check route files only
npm run typecheck:tests                           # Check test files only
npm run typecheck:changed                         # Check git-modified files

# Advanced TypeScript Scripts (Auto-Approved)
./scripts/typecheck-files.sh [--lines N] src/**/*.ts     # Direct bash script (default: 10 lines)
./scripts/typecheck-grep.sh [--lines N] "pattern" [files] # Type check + grep filter (default: 5 lines)
# Examples:
#   ./scripts/typecheck-files.sh --lines 20 src/app/api/**/*.ts
#   ./scripts/typecheck-grep.sh -l 0 "multi-tenant" # Show all matching errors
#   ./scripts/typecheck-grep.sh --lines 3 "route\.ts" # Show only 3 errors
# Note: These scripts use `npx tsc --noEmit` and are auto-approved for faster execution
```

## Quality Standards (Zero Tolerance)

- **0 TypeScript errors** - Fix immediately, never commit with TS errors
- **0 usage of `any`**: Never use an `any` type, even in test code. If you don't know the type then go look for it.
- **0 ESLint errors** - Warnings acceptable with justification
- **Strict type-aware linting** - Project uses `@tsconfig/strictest` + type-aware ESLint rules to enforce type safety
- **Consistent formatting** - Auto-formatted with Prettier
- **Modern patterns** - ES modules, typed mocks (`jest.fn<T>()`), no `any` types
- **Test quality** - Same standards as production code
- **Coverage thresholds** - 50% global, 60% server/, 70% lib/ (configured in jest.config.js)

## TypeScript Strictest Mode Guidelines

### Key Patterns for `@tsconfig/strictest` Compliance

1. **Optional Properties (`exactOptionalPropertyTypes`)**

   ```typescript
   // ❌ Bad: undefined not assignable to optional
   const data: { prop?: string } = { prop: value || undefined };

   // ✅ Good: Use conditional assignment
   const data: { prop?: string } = {};
   if (value) data.prop = value;

   // ✅ Alternative: Object spread with filter
   const data = { ...otherProps, ...(value && { prop: value }) };
   ```

2. **Null Checks (`strictNullChecks`)**

   ```typescript
   // ❌ Bad: Object possibly null
   const id = ctx.session.user.id;

   // ✅ Good: Guard with optional chaining
   if (!ctx.session?.user?.id) throw new Error("Not authenticated");
   const id = ctx.session.user.id;
   ```

3. **Array Access (`noUncheckedIndexedAccess`)**

   ```typescript
   // ❌ Bad: Array access without bounds check
   const first = items[0].name;

   // ✅ Good: Safe array access
   const first = items[0]?.name ?? "Unknown";
   const first = items.at(0)?.name ?? "Unknown";
   ```

4. **Type Assertions**

   ```typescript
   // ❌ Bad: Avoid 'as' casting
   const mock = jest.fn() as jest.Mock<any>;

   // ✅ Good: Use proper generics
   const mock = jest.fn<ReturnType, [Parameters]>();
   ```

5. **Never Use 'any' Type**

   ```typescript
   // ❌ Bad: Using any defeats type safety
   const data: any = await someApi();

   // ✅ Good: Find or define the real type
   const data: UserResponse = await userApi.get();

   // ✅ Good: Use unknown for truly unknown data
   const data: unknown = JSON.parse(str);
   if (isUserData(data)) {
     /* now typed */
   }
   ```

6. **Prisma Mocks (with $accelerate)**
   ```typescript
   // ✅ ExtendedPrismaClient includes $accelerate
   const mockPrisma = {
     user: { findUnique: jest.fn() },
     $accelerate: {
       invalidate: jest.fn(),
       invalidateAll: jest.fn(),
     },
   };
   ```

### Critical Do's and Don'ts

**✅ ALWAYS:**

- Use `@ts-expect-error` with descriptive comments (never `@ts-ignore`)
- Handle null/undefined before property access
- Use type guards instead of assertions
- Check array bounds or use optional chaining
- Find real types instead of using `any`

**❌ NEVER:**

- Use `@ts-ignore` (banned by ESLint)
- Assign `undefined` to optional properties
- Access array elements without bounds checking
- Use `any` type (even in tests)
- Skip null checks in protected procedures

**Remember**: Betterer tracks all TypeScript errors - no new errors allowed in production code!

## Development Workflow

1. **Start**: `npm run validate` → `npm run dev:full`
2. **During**: Run `npm run quick:agent` after significant code changes
3. **Before commit**: `npm run validate:agent` must pass (MANDATORY)
4. **Before PR**: `npm run validate:full:agent` must pass (MANDATORY)
5. **Database changes**: Use `npm run db:reset` (pre-production phase)

### Agent Protocol Benefits

- **Context preservation**: ~3-5 lines output vs 100+ lines
- **Auto-fix capability**: Automatically fixes lint/format issues
- **Early detection**: Catch issues during development, not CI
- **Consistent format**: ✓ Success messages, ✗ Error summaries

## Architecture Principles

- **TypeScript First**: Strict typing, no unsafe operations
- **Optimistic UI**: Immediate updates, background API calls, revert on failure
- **Future-Ready**: Design for Kanban board (post-1.0) and inventory (v2.0)
- **Testing**: Unit tests with mocked dependencies only - database tests require exceptional justification

## MCP Tools Available

- **GitHub**: Repository management, PRs, issues
- **Playwright**: Browser automation, E2E testing
- **Context7**: Library documentation lookup

## Developer Guides

For detailed guidance beyond these essentials:

- **TypeScript Issues**: See `docs/developer-guides/typescript-strictest.md` for comprehensive error resolution
- **Testing Patterns**: See `docs/developer-guides/testing-patterns.md` for Jest mocking and coverage patterns
- **ESLint Errors**: See `docs/developer-guides/common-errors.md` for specific rule violations and fixes
- **Betterer Workflow**: See `docs/developer-guides/betterer-workflow.md` for migration workflow and team coordination
- **Migration Progress**: See `TYPESCRIPT_MIGRATION.md` for current status and tracking
- **Script Usage**: See `scripts/README.md` for TypeScript analysis tools

## Repository

- **Repo**: timothyfroehlich/PinPoint
- **Troubleshooting**: See `docs/troubleshooting.md` (environment) or `docs/developer-guides/troubleshooting.md` (development)
- **Design Docs**: Available in Notion workspace (`/PinPoint/`)
- **Protected Main**: Never commit to main, all changes require PRs.

## Critical Notes

- Database strategy in development: sessions clear on `db:reset`
- Pre-production: frequent schema changes, no migrations
- OPDB games: global (no organizationId), custom games: organization-scoped
- **ESM modules**: Project uses `"type": "module"` - some packages (superjson, @auth/prisma-adapter) are ESM-only and may need transformIgnorePatterns updates in Jest
- **Jest ESM**: Current config uses `ts-jest/presets/default-esm` - avoid changing without understanding ESM implications
- **Type Safety**: Project enforces strictest TypeScript + type-aware ESLint rules. All `@typescript-eslint/no-unsafe-*` and `no-explicit-any` violations must be fixed
- **TypeScript Migration**: ✅ Production code is 100% strict mode compliant! Test files being cleaned up incrementally
- **Migration Tracking**: See `TYPESCRIPT_MIGRATION.md` for patterns and progress. Betterer prevents regressions

## Frontend Development Notes

- **MUI Version**: Currently using MUI v7.2.0 - always check Context7 for latest MUI documentation before making changes
- **Grid Components**: In MUI v7, use `import Grid from "@mui/material/Grid"` and `size={{ xs: 12, lg: 8 }}` syntax (no `item` prop needed)

<<<<<<< HEAD
## Development Practices

- **ESLint Disabling**: NEVER add an eslint-disable unless you have exhausted all other options and confirmed with the user that it is the correct thing to do.
=======
## Claude Memories

- Don't be a yes-man and don't pander to me
>>>>>>> d8061533
<|MERGE_RESOLUTION|>--- conflicted
+++ resolved
@@ -244,12 +244,10 @@
 - **MUI Version**: Currently using MUI v7.2.0 - always check Context7 for latest MUI documentation before making changes
 - **Grid Components**: In MUI v7, use `import Grid from "@mui/material/Grid"` and `size={{ xs: 12, lg: 8 }}` syntax (no `item` prop needed)
 
-<<<<<<< HEAD
 ## Development Practices
 
 - **ESLint Disabling**: NEVER add an eslint-disable unless you have exhausted all other options and confirmed with the user that it is the correct thing to do.
-=======
+
 ## Claude Memories
 
-- Don't be a yes-man and don't pander to me
->>>>>>> d8061533
+- Don't be a yes-man and don't pander to me