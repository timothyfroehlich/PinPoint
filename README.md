# PinPoint: Modern Issue Tracking for Arcades & Collectives

[![CI](https://github.com/froeht/PinPoint/actions/workflows/ci.yml/badge.svg)](https://github.com/froeht/PinPoint/actions/workflows/ci.yml)

PinPoint is a specialized issue tracking system built for the Austin Pinball Collective. It streamlines the maintenance of pinball machines by providing a centralized platform for reporting issues, tracking repairs, and managing the game fleet.

## Core Value Proposition

- **For Players**: Easily report issues by scanning a QR code on the machine. View current game status before playing.
- **For Operators**: Manage the entire fleet, track repair history, and prioritize maintenance tasks.
- **For the Community**: Improved game uptime and a better player experience.

### Key Features

**For Players & Guests:**

- **Public Issue Dashboard:** See a list of all known issues at a location to avoid duplicate reports. [1]
- **Game Status Pages:** Scan a QR code on any machine to view its current status and complete maintenance history. [1]
- **Simple Issue Reporting:** Use a mobile-friendly form to quickly report problems, complete with photo uploads. [1]
- **Optional Notifications:** Provide an email to receive a one-time notification when the issue you reported is resolved. [1]

**For Operators & Technicians:**

- **Secure, Role-Based Access:** Manage your organization with distinct permissions for `Admins` and `Members`. [1]
- **Fleet Management:** Define models and manage every physical `Machine` across one or more `Locations`. [1]
- **Internal Management Dashboard:** A private dashboard to view, filter, and manage all issues. Update status, severity, and assignees, and hold internal discussions with comments. [1]
- **Complete Audit Trail:** Every issue features a time-stamped, immutable log of every action taken, providing full accountability. [1]
- **Advanced Tools:** Merge duplicate issues into a single canonical report and allow registered users to "upvote" issues to help with prioritization. [1]

### Built With

Technology stack:

- **Framework:** [Next.js 16](https://nextjs.org/) (App Router, React Server Components)
- **Language:** [TypeScript](https://www.typescriptlang.org/) (Strict configuration)
- **Runtime:** [React 19](https://react.dev/)
- **UI Components:** [shadcn/ui](https://ui.shadcn.com/)
- **Styling:** [Tailwind CSS v4](https://tailwindcss.com/)
- **Database:** [PostgreSQL](https://www.postgresql.org/) via [Supabase](https://supabase.com/)
- **ORM:** [Drizzle ORM](https://orm.drizzle.team/)
- **Authentication:** [Supabase SSR](https://supabase.com/docs/guides/auth/server-side)
- **Testing:** [Vitest](https://vitest.dev/), [Playwright](https://playwright.dev/), [PGlite](https://pglite.dev/)

### Current Development Phase

**React Server Components Migration:**

- Status: Phase 1A Foundation nearly complete
- Next: Data Access Layer (DAL) implementation
- Approach: Complete rewrite from client-heavy MUI to server-first RSC

**Test System:**

- Status: Archive complete, standards consolidated
- Next: Expand coverage across Unit, Integration, E2E, RLS, Schema
- Approach: Follow CORE testing guide; use templates/helpers where useful

**Project Context:** Pre-beta phase, solo development, high risk tolerance for breaking changes

For detailed evolution plans, see [`RSC_MIGRATION/`](./RSC_MIGRATION/) and the CORE testing guide [`docs/CORE/TESTING_GUIDE.md`](./docs/CORE/TESTING_GUIDE.md).

### 🚨 Development User Reset Warning

**CRITICAL DURING DEVELOPMENT**: PinPoint development seeding **DELETES AND RECREATES ALL SUPABASE AUTH USERS** on every `npm run reset:local`.

**⚠️ THIS MEANS:**

- **ALL AUTH USERS ARE WIPED** every time you reset the database
- **DEV LOGIN USERS**: Dev Admin, Dev Member, Dev Player - all recreated fresh
- **PINBALL PERSONALITIES**: Roger Sharpe, Gary Stern, etc. - all recreated fresh
- **ANY MANUAL TEST USERS**: Will be deleted and need recreation

**🔔 BETA-ONLY BEHAVIOR**: This aggressive user reset is **TEMPORARY** for rapid development iteration. In production, user accounts will be preserved.

**🚨 BEFORE PRODUCTION**: We MUST update the seeding system to preserve existing users and only create missing ones.

## Architecture Changes

**Current:** Client-heavy MUI components with tRPC + Prisma
**Target:** Server Components with shadcn/ui + Drizzle

**Migration Strategy:**

- Server Components by default, Client Components for interactivity only
- MUI and shadcn/ui coexist during transition
- Complete rewrite approach rather than incremental migration

## Getting Started

<<<<<<< HEAD
### Quick Start

All development tools are included in `devDependencies` - no global installs required!

```bash
# 1. Clone and install dependencies
git clone https://github.com/timothyfroehlich/PinPoint.git
cd PinPoint
npm install

# 2. Set up environment variables
vercel link --project pin-point
npm run env:pull  # Downloads shared development environment from Vercel

# 3. Start Supabase and initialize database (from root worktree)
supabase start  # Start shared instance from root directory
npm run reset:local

# 4. Start development server
npm run dev

# 5. Validate setup
npm run check

### Supabase Keys (Local)

Supabase CLI now exposes new-style local keys:

- Publishable (public): `sb_publishable_…`
- Secret (service role): `sb_secret_…`

Use `supabase status` to view them. Our scripts expect:

- `NEXT_PUBLIC_SUPABASE_URL` (e.g., `http://localhost:54321`)
- `NEXT_PUBLIC_SUPABASE_PUBLISHABLE_KEY` (publishable key)
- `SUPABASE_SECRET_KEY` (secret key)

Notes:

- `scripts/db-reset.sh` auto-detects these for local runs if missing.
- Dev users are created via `scripts/create-dev-users.ts` and accept both new `sb_secret_*` keys and legacy JWT-style tokens.
- E2E runs on a dedicated port to avoid conflicts.

See docs/developer-guides/local-supabase-keys.md for details.
```

Your development server will be running at **http://localhost:49200**

### Development Workflow

**🚀 Modern Development Commands:**

- `npm run dev` - Next.js development server with React Server Components
- `npm run build` - Production build with Server Components validation
- `npm run check` - Complete quality validation (typecheck, lint, format, audit)
- `npm run validate` - Full validation including all tests (pre-commit ready)

**🎨 UI Development (shadcn/ui + Tailwind):**

- `npx shadcn@latest add [component]` - Install shadcn/ui components
- `npx shadcn@latest add block [block-name]` - Install pre-built component blocks
- CSS lives in `src/app/globals.css` with layer separation (MUI coexistence)

**🛢️ Database Commands:**
=======
### Prerequisites
>>>>>>> 61d7d8e2

- **Node.js 22+** (Required)
- **npm** or **pnpm**
- **Supabase Account** (for local development and production)

### Setup Instructions

1.  **Clone the repository**

    ```bash
    git clone https://github.com/timothyfroehlich/PinPoint.git
    cd PinPoint
    ```

2.  **Install dependencies**

    ```bash
    npm install
    ```

3.  **Configure Environment Variables**
    Copy the example environment file:

    ```bash
    cp .env.example .env.local
    ```

4.  **Setup Supabase**
    - Create a new project at [database.new](https://database.new).
    - Get your project URL and Anon Key from Project Settings > API.
    - Get your Database URL (Transaction Pooler) from Project Settings > Database.
    - Update `.env.local` with these values.

5.  **Initialize Database**
    Push the schema to your Supabase project:

    ```bash
    npm run db:push
    ```

    _Note: This uses `drizzle-kit push` which is suitable for prototyping. For production, use migrations._

6.  **Run Development Server**
    ```bash
    npm run dev
    ```
    Open [http://localhost:3000](http://localhost:3000) to view the app.

### Development Commands

| Command             | Description                          |
| :------------------ | :----------------------------------- |
| `npm run dev`       | Start the development server         |
| `npm run build`     | Build the application for production |
| `npm run start`     | Start the production build           |
| `npm run lint`      | Run ESLint                           |
| `npm run typecheck` | Run TypeScript compiler check        |
| `npm run format`    | Format code with Prettier            |
| `npm test`          | Run unit and integration tests       |
| `npm run smoke`     | Run Playwright smoke tests           |

### Deployment

The easiest way to deploy is using **Vercel** and **Supabase**.

1.  Push your code to a GitHub repository.
2.  Import the project into Vercel.
3.  Add the environment variables from your `.env.local` to Vercel Project Settings.
4.  Deploy!

For detailed development guidelines, see [docs/DEVELOPMENT.md](./docs/DEVELOPMENT.md).

### Troubleshooting

If you encounter issues, see [docs/troubleshooting.md](./docs/troubleshooting.md) for detailed solutions.

**Quick fixes:**

- **Server not responding**: Stop with `Ctrl+C` then restart `npm run dev`
- **Database issues**: `npm run reset:local`
- **Dependency problems**: `npm run clean` then `npm install`

## Roadmap

PinPoint is designed to evolve. Key features planned for future releases include:

- **Interactive Kanban Board:** A visual, drag-and-drop interface for members to manage the issue workflow, allowing for rapid updates to status and assignees.
- **Parts & Inventory Tracking (v2.0):** A comprehensive module to manage spare parts and supplies. This will allow organizations to track stock levels, associate part consumption with specific repairs, and analyze the true maintenance cost of each game.

This roadmap ensures that PinPoint will grow from a powerful issue tracker into a complete operational management tool for any arcade or collective.<|MERGE_RESOLUTION|>--- conflicted
+++ resolved
@@ -87,74 +87,7 @@
 
 ## Getting Started
 
-<<<<<<< HEAD
-### Quick Start
-
-All development tools are included in `devDependencies` - no global installs required!
-
-```bash
-# 1. Clone and install dependencies
-git clone https://github.com/timothyfroehlich/PinPoint.git
-cd PinPoint
-npm install
-
-# 2. Set up environment variables
-vercel link --project pin-point
-npm run env:pull  # Downloads shared development environment from Vercel
-
-# 3. Start Supabase and initialize database (from root worktree)
-supabase start  # Start shared instance from root directory
-npm run reset:local
-
-# 4. Start development server
-npm run dev
-
-# 5. Validate setup
-npm run check
-
-### Supabase Keys (Local)
-
-Supabase CLI now exposes new-style local keys:
-
-- Publishable (public): `sb_publishable_…`
-- Secret (service role): `sb_secret_…`
-
-Use `supabase status` to view them. Our scripts expect:
-
-- `NEXT_PUBLIC_SUPABASE_URL` (e.g., `http://localhost:54321`)
-- `NEXT_PUBLIC_SUPABASE_PUBLISHABLE_KEY` (publishable key)
-- `SUPABASE_SECRET_KEY` (secret key)
-
-Notes:
-
-- `scripts/db-reset.sh` auto-detects these for local runs if missing.
-- Dev users are created via `scripts/create-dev-users.ts` and accept both new `sb_secret_*` keys and legacy JWT-style tokens.
-- E2E runs on a dedicated port to avoid conflicts.
-
-See docs/developer-guides/local-supabase-keys.md for details.
-```
-
-Your development server will be running at **http://localhost:49200**
-
-### Development Workflow
-
-**🚀 Modern Development Commands:**
-
-- `npm run dev` - Next.js development server with React Server Components
-- `npm run build` - Production build with Server Components validation
-- `npm run check` - Complete quality validation (typecheck, lint, format, audit)
-- `npm run validate` - Full validation including all tests (pre-commit ready)
-
-**🎨 UI Development (shadcn/ui + Tailwind):**
-
-- `npx shadcn@latest add [component]` - Install shadcn/ui components
-- `npx shadcn@latest add block [block-name]` - Install pre-built component blocks
-- CSS lives in `src/app/globals.css` with layer separation (MUI coexistence)
-
-**🛢️ Database Commands:**
-=======
 ### Prerequisites
->>>>>>> 61d7d8e2
 
 - **Node.js 22+** (Required)
 - **npm** or **pnpm**
