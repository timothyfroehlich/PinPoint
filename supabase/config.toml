# For detailed configuration reference documentation, visit:
# https://supabase.com/docs/guides/local-development/cli/config
# ⚠️  IMPORTANT: WORKTREE CONFIGURATION WARNING ⚠️ 
# 
# This is a WORKTREE-SPECIFIC Supabase configuration file. When you modify this file:
# 
# 🏗️  WORKTREE ISOLATION: Changes here ONLY affect THIS worktree
# 🚫 NO SYNC TO MAIN: Changes will NOT be copied back to main template
# 🔄 MAIN UPDATES: Changes to main template won't automatically update this file
# 
# 🚨 CRITICAL: Port numbers in this file are AUTO-GENERATED and unique to this worktree
#     - Don't manually change ports - they're calculated from worktree path hash
#     - This worktree uses unique ports to avoid conflicts with other worktrees
#     - Main template uses default ports (54321, 54322, etc.)
# 
# 💡 TO UPDATE: If main template changes, run from project root:
#     `./.claude/worktrees/manage-worktree.py upgrade <worktree-name>`
# 
# For detailed configuration reference documentation, visit:
# https://supabase.com/docs/guides/local-development/cli/config
# A string used to distinguish different Supabase projects on the same host. Defaults to the
# working directory name when running `supabase init`.
# project_id = "supa-db-migration" # Commented out to use working directory name

[api]
enabled = true
# Port to use for the API URL.
<<<<<<< HEAD
port = 54338
=======
port = 54321
>>>>>>> 0a8efe9c
# Schemas to expose in your API. Tables, views and stored procedures in this schema will get API
# endpoints. `public` and `graphql_public` schemas are included by default.
schemas = ["public", "graphql_public"]
# Extra schemas to add to the search_path of every request.
extra_search_path = ["public", "extensions"]
# The maximum number of rows returns from a view, table, or stored procedure. Limits payload size
# for accidental or malicious requests.
max_rows = 1000

[api.tls]
# Enable HTTPS endpoints locally using a self-signed certificate.
enabled = false

[db]
# Port to use for the local database URL.
<<<<<<< HEAD
port = 54339
# Port used by db diff command to initialize the shadow database.
shadow_port = 54337
=======
port = 54322
# Port used by db diff command to initialize the shadow database.
shadow_port = 54320
>>>>>>> 0a8efe9c
# The database major version to use. This has to be the same as your remote database's. Run `SHOW
# server_version;` on the remote database to check.
major_version = 17

[db.pooler]
enabled = false
# Port to use for the local connection pooler.
port = 54329
# Specifies when a server connection can be reused by other clients.
# Configure one of the supported pooler modes: `transaction`, `session`.
pool_mode = "transaction"
# How many server connections to allow per user/database pair.
default_pool_size = 20
# Maximum number of client connections allowed.
max_client_conn = 100

# [db.vault]
# secret_key = "env(SECRET_VALUE)"

[db.migrations]
# If disabled, migrations will be skipped during a db push or reset.
# Disabled for now during development phase - will re-enable for beta
enabled = false
# Specifies an ordered list of schema files that describe your database.
# Supports glob patterns relative to supabase directory: "./schemas/*.sql"
schema_paths = []

[db.seed]
# If enabled, seeds the database after migrations during a db reset.
enabled = true
# Specifies an ordered list of seed files to load during db reset.
# Supports glob patterns relative to supabase directory: "./seeds/*.sql"
sql_paths = ["./seed.sql"]

[db.network_restrictions]
# Enable management of network restrictions.
enabled = false
# List of IPv4 CIDR blocks allowed to connect to the database.
# Defaults to allow all IPv4 connections. Set empty array to block all IPs.
allowed_cidrs = ["0.0.0.0/0"]
# List of IPv6 CIDR blocks allowed to connect to the database.
# Defaults to allow all IPv6 connections. Set empty array to block all IPs.
allowed_cidrs_v6 = ["::/0"]

[realtime]
# Disabled for performance during development
enabled = false
# Bind realtime via either IPv4 or IPv6. (default: IPv4)
# ip_version = "IPv6"
# The maximum length in bytes of HTTP request headers. (default: 4096)
# max_header_length = 4096

[studio]
# Disabled for performance during development
enabled = false
# Port to use for Supabase Studio.
<<<<<<< HEAD
port = 54340
=======
port = 54323
>>>>>>> 0a8efe9c
# External URL of the API server that frontend connects to.
api_url = "http://127.0.0.1"
# OpenAI API Key to use for Supabase AI in the Supabase Studio.
openai_api_key = "env(OPENAI_API_KEY)"

# Email testing server. Emails sent with the local dev setup are not actually sent - rather, they
# are monitored, and you can view the emails that would have been sent from the web interface.
[inbucket]
enabled = true
# Port to use for the email testing server web interface.
<<<<<<< HEAD
port = 54341
=======
port = 54324
>>>>>>> 0a8efe9c
# Uncomment to expose additional ports for testing user applications that send emails.
# smtp_port = 54325
# pop3_port = 54326
# admin_email = "admin@email.com"
# sender_name = "Admin"

[storage]
enabled = true
# The maximum file size allowed (e.g. "5MB", "500KB").
file_size_limit = "50MiB"

# Image transformation API is available to Supabase Pro plan.
# [storage.image_transformation]
# enabled = true

# Configure PinPoint storage bucket
[storage.buckets.pinpoint-storage-main]
public = true
file_size_limit = "10MiB"
allowed_mime_types = ["image/png", "image/jpeg", "image/webp"]
objects_path = "./storage"

[auth]
enabled = true
# The base URL of your website. Used as an allow-list for redirects and for constructing URLs used
# in emails.
site_url = "http://127.0.0.1:49200"
# A list of *exact* URLs that auth providers are permitted to redirect to post authentication.
additional_redirect_urls = ["https://127.0.0.1:49200"]
# How long tokens are valid for, in seconds. Defaults to 3600 (1 hour), maximum 604,800 (1 week).
jwt_expiry = 3600
# Path to JWT signing key. DO NOT commit your signing keys file to git.
# signing_keys_path = "./signing_keys.json"
# If disabled, the refresh token will never expire.
enable_refresh_token_rotation = true
# Allows refresh tokens to be reused after expiry, up to the specified interval in seconds.
# Requires enable_refresh_token_rotation = true.
refresh_token_reuse_interval = 10
# Allow/disallow new user signups to your project.
enable_signup = true
# Allow/disallow anonymous sign-ins to your project.
enable_anonymous_sign_ins = false
# Allow/disallow testing manual linking of accounts
enable_manual_linking = false
# Passwords shorter than this value will be rejected as weak. Minimum 6, recommended 8 or more.
minimum_password_length = 6
# Passwords that do not meet the following requirements will be rejected as weak. Supported values
# are: `letters_digits`, `lower_upper_letters_digits`, `lower_upper_letters_digits_symbols`
password_requirements = ""

[auth.rate_limit]
# Number of emails that can be sent per hour. Requires auth.email.smtp to be enabled.
email_sent = 2
# Number of SMS messages that can be sent per hour. Requires auth.sms to be enabled.
sms_sent = 30
# Number of anonymous sign-ins that can be made per hour per IP address. Requires enable_anonymous_sign_ins = true.
anonymous_users = 30
# Number of sessions that can be refreshed in a 5 minute interval per IP address.
token_refresh = 150
# Number of sign up and sign-in requests that can be made in a 5 minute interval per IP address (excludes anonymous users).
sign_in_sign_ups = 30
# Number of OTP / Magic link verifications that can be made in a 5 minute interval per IP address.
token_verifications = 30
# Number of Web3 logins that can be made in a 5 minute interval per IP address.
web3 = 30

# Configure one of the supported captcha providers: `hcaptcha`, `turnstile`.
# [auth.captcha]
# enabled = true
# provider = "hcaptcha"
# secret = ""

[auth.email]
# Allow/disallow new user signups via email to your project.
enable_signup = true
# If enabled, a user will be required to confirm any email change on both the old, and new email
# addresses. If disabled, only the new email is required to confirm.
double_confirm_changes = true
# If enabled, users need to confirm their email address before signing in.
enable_confirmations = false
# If enabled, users will need to reauthenticate or have logged in recently to change their password.
secure_password_change = false
# Controls the minimum amount of time that must pass before sending another signup confirmation or password reset email.
max_frequency = "1s"
# Number of characters used in the email OTP.
otp_length = 6
# Number of seconds before the email OTP expires (defaults to 1 hour).
otp_expiry = 3600

# Use a production-ready SMTP server
# [auth.email.smtp]
# enabled = true
# host = "smtp.sendgrid.net"
# port = 587
# user = "apikey"
# pass = "env(SENDGRID_API_KEY)"
# admin_email = "admin@email.com"
# sender_name = "Admin"

# Uncomment to customize email template
# [auth.email.template.invite]
# subject = "You have been invited"
# content_path = "./supabase/templates/invite.html"

[auth.sms]
# Allow/disallow new user signups via SMS to your project.
enable_signup = false
# If enabled, users need to confirm their phone number before signing in.
enable_confirmations = false
# Template for sending OTP to users
template = "Your code is {{ .Code }}"
# Controls the minimum amount of time that must pass before sending another sms otp.
max_frequency = "5s"

# Use pre-defined map of phone number to OTP for testing.
# [auth.sms.test_otp]
# 4152127777 = "123456"

# Configure logged in session timeouts.
# [auth.sessions]
# Force log out after the specified duration.
# timebox = "24h"
# Force log out if the user has been inactive longer than the specified duration.
# inactivity_timeout = "8h"

# This hook runs before a new user is created and allows developers to reject the request based on the incoming user object.
# [auth.hook.before_user_created]
# enabled = true
# uri = "pg-functions://postgres/auth/before-user-created-hook"

# This hook runs before a token is issued and allows you to add additional claims based on the authentication method used.
# [auth.hook.custom_access_token]
# enabled = true
# uri = "pg-functions://<database>/<schema>/<hook_name>"

# Configure one of the supported SMS providers: `twilio`, `twilio_verify`, `messagebird`, `textlocal`, `vonage`.
[auth.sms.twilio]
enabled = false
account_sid = ""
message_service_sid = ""
# DO NOT commit your Twilio auth token to git. Use environment variable substitution instead:
auth_token = "env(SUPABASE_AUTH_SMS_TWILIO_AUTH_TOKEN)"

# Multi-factor-authentication is available to Supabase Pro plan.
[auth.mfa]
# Control how many MFA factors can be enrolled at once per user.
max_enrolled_factors = 10

# Control MFA via App Authenticator (TOTP)
[auth.mfa.totp]
enroll_enabled = false
verify_enabled = false

# Configure MFA via Phone Messaging
[auth.mfa.phone]
enroll_enabled = false
verify_enabled = false
otp_length = 6
template = "Your code is {{ .Code }}"
max_frequency = "5s"

# Configure MFA via WebAuthn
# [auth.mfa.web_authn]
# enroll_enabled = true
# verify_enabled = true

# Use an external OAuth provider. The full list of providers are: `apple`, `azure`, `bitbucket`,
# `discord`, `facebook`, `github`, `gitlab`, `google`, `keycloak`, `linkedin_oidc`, `notion`, `twitch`,
# `twitter`, `slack`, `spotify`, `workos`, `zoom`.
[auth.external.apple]
enabled = false
client_id = ""
# DO NOT commit your OAuth provider secret to git. Use environment variable substitution instead:
secret = "env(SUPABASE_AUTH_EXTERNAL_APPLE_SECRET)"
# Overrides the default auth redirectUrl.
redirect_uri = ""
# Overrides the default auth provider URL. Used to support self-hosted gitlab, single-tenant Azure,
# or any other third-party OIDC providers.
url = ""
# If enabled, the nonce check will be skipped. Required for local sign in with Google auth.
skip_nonce_check = false

# Allow Solana wallet holders to sign in to your project via the Sign in with Solana (SIWS, EIP-4361) standard.
# You can configure "web3" rate limit in the [auth.rate_limit] section and set up [auth.captcha] if self-hosting.
[auth.web3.solana]
enabled = false

# Use Firebase Auth as a third-party provider alongside Supabase Auth.
[auth.third_party.firebase]
enabled = false
# project_id = "my-firebase-project"

# Use Auth0 as a third-party provider alongside Supabase Auth.
[auth.third_party.auth0]
enabled = false
# tenant = "my-auth0-tenant"
# tenant_region = "us"

# Use AWS Cognito (Amplify) as a third-party provider alongside Supabase Auth.
[auth.third_party.aws_cognito]
enabled = false
# user_pool_id = "my-user-pool-id"
# user_pool_region = "us-east-1"

# Use Clerk as a third-party provider alongside Supabase Auth.
[auth.third_party.clerk]
enabled = false
# Obtain from https://clerk.com/setup/supabase
# domain = "example.clerk.accounts.dev"

[edge_runtime]
enabled = true
# Configure one of the supported request policies: `oneshot`, `per_worker`.
# Use `oneshot` for hot reload, or `per_worker` for load testing.
policy = "oneshot"
# Port to attach the Chrome inspector for debugging edge functions.
inspector_port = 54438
# The Deno major version to use.
deno_version = 1

# [edge_runtime.secrets]
# secret_key = "env(SECRET_VALUE)"

[analytics]
enabled = true
port = 54538
# Configure one of the supported backends: `postgres`, `bigquery`.
backend = "postgres"

# Experimental features may be deprecated any time
[experimental]
# Configures Postgres storage engine to use OrioleDB (S3)
orioledb_version = ""
# Configures S3 bucket URL, eg. <bucket_name>.s3-<region>.amazonaws.com
s3_host = "env(S3_HOST)"
# Configures S3 bucket region, eg. us-east-1
s3_region = "env(S3_REGION)"
# Configures AWS_ACCESS_KEY_ID for S3 bucket
s3_access_key = "env(S3_ACCESS_KEY)"
# Configures AWS_SECRET_ACCESS_KEY for S3 bucket
s3_secret_key = "env(S3_SECRET_KEY)"<|MERGE_RESOLUTION|>--- conflicted
+++ resolved
@@ -25,11 +25,7 @@
 [api]
 enabled = true
 # Port to use for the API URL.
-<<<<<<< HEAD
-port = 54338
-=======
 port = 54321
->>>>>>> 0a8efe9c
 # Schemas to expose in your API. Tables, views and stored procedures in this schema will get API
 # endpoints. `public` and `graphql_public` schemas are included by default.
 schemas = ["public", "graphql_public"]
@@ -45,15 +41,9 @@
 
 [db]
 # Port to use for the local database URL.
-<<<<<<< HEAD
-port = 54339
-# Port used by db diff command to initialize the shadow database.
-shadow_port = 54337
-=======
 port = 54322
 # Port used by db diff command to initialize the shadow database.
 shadow_port = 54320
->>>>>>> 0a8efe9c
 # The database major version to use. This has to be the same as your remote database's. Run `SHOW
 # server_version;` on the remote database to check.
 major_version = 17
@@ -110,11 +100,7 @@
 # Disabled for performance during development
 enabled = false
 # Port to use for Supabase Studio.
-<<<<<<< HEAD
-port = 54340
-=======
 port = 54323
->>>>>>> 0a8efe9c
 # External URL of the API server that frontend connects to.
 api_url = "http://127.0.0.1"
 # OpenAI API Key to use for Supabase AI in the Supabase Studio.
@@ -125,11 +111,7 @@
 [inbucket]
 enabled = true
 # Port to use for the email testing server web interface.
-<<<<<<< HEAD
-port = 54341
-=======
 port = 54324
->>>>>>> 0a8efe9c
 # Uncomment to expose additional ports for testing user applications that send emails.
 # smtp_port = 54325
 # pop3_port = 54326
