# PinPoint Code Patterns

**Last Updated**: November 14, 2025
**Version**: 2.0 (Greenfield)

**For AI Agents**: This is a living document. When you implement a pattern more than once, add it here so future agents can follow the same approach. Keep examples concise and focused on PinPoint-specific conventions.

---

## Table of Contents

- [Data Fetching](#data-fetching)
- [Mutations](#mutations)
- [Authentication](#authentication)
- [File Organization](#file-organization)
- [Domain Rules](#domain-rules)
- [Type Boundaries](#type-boundaries)
- [Severity Naming](#severity-naming)
- [Progressive Enhancement](#progressive-enhancement)
- [Machine Status Derivation](#machine-status-derivation)
- [Testing Patterns](#testing-patterns)
- [Adding New Patterns](#adding-new-patterns)

---

## Data Fetching

### Server Component + Direct Drizzle Query

```typescript
// src/app/machines/[machineId]/page.tsx
import { db } from "~/server/db";
import { issues } from "~/server/db/schema";
import { eq, desc } from "drizzle-orm";

export default async function MachineDetailPage({
  params,
}: {
  params: Promise<{ machineId: string }>;
}) {
  const { machineId } = await params; // Next.js 16: params is now a Promise

  // Direct query in Server Component - no DAL/repository layer
  const machine = await db.query.machines.findFirst({
    where: eq(machines.id, machineId),
    with: {
      issues: {
        columns: {
          id: true,
          title: true,
          status: true,
          severity: true,
          createdAt: true,
        },
        orderBy: desc(issues.createdAt),
      },
    },
  });

  return <MachineDetailView machine={machine} />;
}
```

**Key points**:

- Query directly in Server Component, no intermediate layers (CORE-ARCH-003)
- Use `with` for relations instead of separate queries
- Select specific columns to avoid over-fetching
- Next.js 16: `params` is a Promise, must `await` before accessing properties

---

## Mutations

### Server Action + Zod Validation + Redirect

```typescript
// src/app/machines/schemas.ts
import { z } from "zod";

export const createMachineSchema = z.object({
  name: z
    .string()
    .min(1, "Machine name is required")
    .max(100, "Machine name must be less than 100 characters")
    .trim(),
});
```

```typescript
// src/app/machines/actions.ts
"use server";

import { redirect } from "next/navigation";
import { revalidatePath } from "next/cache";
import { createClient } from "~/lib/supabase/server";
import { db } from "~/server/db";
import { machines } from "~/server/db/schema";
import { createMachineSchema } from "./schemas";
import { setFlash } from "~/lib/flash";

export async function createMachineAction(formData: FormData): Promise<void> {
  // 1. Auth check (CORE-SEC-001)
  const supabase = await createClient();
  const {
    data: { user },
  } = await supabase.auth.getUser();
<<<<<<< HEAD

  if (!user) {
    await setFlash({ type: "error", message: "Unauthorized. Please log in." });
    redirect("/login");
  }

=======

  if (!user) {
    await setFlash({ type: "error", message: "Unauthorized. Please log in." });
    redirect("/login");
  }

>>>>>>> 4acbf325
  // 2. Validate input (CORE-SEC-002)
  const validation = createMachineSchema.safeParse({
    name: formData.get("name"),
  });
<<<<<<< HEAD

  if (!validation.success) {
    const firstError = validation.error.issues[0];
    await setFlash({
      type: "error",
      message: firstError?.message ?? "Invalid input",
    });
    redirect("/machines/new");
  }

  const { name } = validation.data;

  // 3. Database operation
  try {
    const [machine] = await db.insert(machines).values({ name }).returning();

    if (!machine) throw new Error("Machine creation failed");

=======

  if (!validation.success) {
    const firstError = validation.error.issues[0];
    await setFlash({
      type: "error",
      message: firstError?.message ?? "Invalid input",
    });
    redirect("/machines/new");
  }

  const { name } = validation.data;

  // 3. Database operation
  try {
    const [machine] = await db.insert(machines).values({ name }).returning();

    if (!machine) throw new Error("Machine creation failed");

>>>>>>> 4acbf325
    // 4. Flash + revalidate + redirect on success
    await setFlash({
      type: "success",
      message: `Machine "${name}" created successfully`,
    });
    revalidatePath("/machines");
    redirect(`/machines/${machine.id}`);
  } catch {
    await setFlash({
      type: "error",
      message: "Failed to create machine. Please try again.",
    });
    redirect("/machines/new");
  }
}
```

**Key points**:

- Separate Zod schemas from Server Actions (Next.js requirement)
- Always validate and authenticate before mutations
- Use flash messages + redirect for Post-Redirect-Get pattern
- Revalidate affected paths after mutations
- `redirect()` throws internally to exit the function
- Return type is `Promise<void>` (not `Result<T>`)

---

## Authentication

### Auth Check in Server Components

```typescript
// src/app/dashboard/page.tsx
import { createClient } from "~/lib/supabase/server";
import { redirect } from "next/navigation";

export default async function DashboardPage() {
  const supabase = await createClient();
  const {
    data: { user },
  } = await supabase.auth.getUser();

  if (!user) {
    redirect("/login");
  }

  // Now user is guaranteed to exist
  return <DashboardContent user={user} />;
}
```

### Auth Check in Server Actions

```typescript
"use server";

import { createClient } from "~/lib/supabase/server";
import { redirect } from "next/navigation";
import { setFlash } from "~/lib/flash";

export async function updateProfileAction(formData: FormData): Promise<void> {
  const supabase = await createClient();
  const {
    data: { user },
  } = await supabase.auth.getUser();

  if (!user) {
    await setFlash({ type: "error", message: "Unauthorized" });
    redirect("/login");
  }

  // Mutation logic here...
}
```

**Key points**:

- Always call `auth.getUser()` immediately after creating client (CORE-SSR-002)
- Use `redirect()` for unauthenticated users
- Never skip auth checks in protected routes (CORE-SEC-001)

### Protected Route Pattern

When a route requires authentication, use this pattern at the top of the page component:

```typescript
// src/app/issues/page.tsx (or any protected route)
import type React from "react";
import { redirect } from "next/navigation";
import { createClient } from "~/lib/supabase/server";

export default async function ProtectedPage(): Promise<React.JSX.Element> {
  // Auth guard
  const supabase = await createClient();
  const {
    data: { user },
  } = await supabase.auth.getUser();

  if (!user) {
    redirect("/login");
  }

  // User is guaranteed to be authenticated here
  return <div>Protected content</div>;
}
```

**Key points**:

- Check auth at the very start of the component (before any other logic)
- Use `redirect("/login")` to send unauthenticated users to login page
- After the guard, `user` is guaranteed to exist (type narrowing)
- This pattern reached Rule of Three (used in `/dashboard`, `/issues`, `/machines`)

### Logout Action Pattern

```typescript
// src/app/(auth)/actions.ts
export async function logoutAction(): Promise<void> {
  try {
    const supabase = await createClient();
    const { error } = await supabase.auth.signOut();

    if (error) {
      await setFlash({
        type: "error",
        message: "Failed to sign out",
      });
      return; // Early exit without redirect
    }

    await setFlash({
      type: "success",
      message: "Signed out successfully",
    });
  } catch (error) {
    await setFlash({
      type: "error",
      message: "Something went wrong",
    });
  } finally {
    // Always redirect to home after logout attempt
    redirect("/");
  }
}
```

**Key points**:

- `finally` block guarantees redirect on all paths
- Flash messages persist across redirect via secure session cookie
- No return value needed; `redirect()` throws internally

---

## File Organization

### Project Structure Conventions

```
src/
├── app/                          # Next.js App Router
│   ├── (auth)/                   # Route group for auth pages
│   │   ├── login/
│   │   ├── signup/
│   │   └── actions.ts            # Auth Server Actions
│   ├── (app)/                    # Route group for protected pages
│   │   ├── dashboard/
│   │   ├── machines/
│   │   │   ├── [machineId]/
│   │   │   │   └── page.tsx     # Server Component
│   │   │   ├── new/page.tsx
│   │   │   ├── page.tsx
│   │   │   ├── actions.ts       # Server Actions for this route
│   │   │   └── schemas.ts       # Zod validation schemas
│   │   └── issues/
│   └── layout.tsx
├── components/                    # Shared UI components
│   ├── ui/                       # shadcn/ui components
│   ├── layout/                   # Navigation, headers
│   └── password-strength.tsx     # Domain components
├── lib/                          # Shared utilities
│   ├── supabase/
│   │   └── server.ts
│   ├── machines/                 # Domain logic
│   │   ├── status.ts
│   │   └── status.test.ts
│   ├── types/                    # Shared TypeScript types
│   ├── flash.ts                  # Flash messages
│   └── utils.ts
└── server/                       # Server-only code
    └── db/
        ├── schema.ts             # Drizzle schema
        └── index.ts              # DB instance
```

**Conventions**:

- Server Actions co-located with routes in `actions.ts` files
- Zod schemas in separate `schemas.ts` files (Next.js requirement)
- Domain components in `src/components/` (default to Server Components)
- Client Components have `"use client"` at top
- Database schema in `src/server/db/schema.ts`
- Types in `src/lib/types/`
- Domain logic in `src/lib/<domain>/` (e.g., `src/lib/machines/status.ts`)

---

## Domain Rules

### Issues Always Require Machine

**Schema Enforcement**:

```typescript
// src/server/db/schema.ts
export const issues = pgTable("issues", {
  id: uuid("id").primaryKey().defaultRandom(),
  machineId: uuid("machine_id")
    .notNull()
    .references(() => machines.id, { onDelete: "cascade" }),
  title: text("title").notNull(),
  severity: text("severity", { enum: ["minor", "playable", "unplayable"] })
    .notNull()
    .default("playable"),
  // ...
});
// machineId NOT NULL constraint enforces CORE-ARCH-004
```

**Application Pattern**:

```typescript
// Issue forms MUST include machineId
const createIssueSchema = z.object({
  title: z.string().min(1),
  machineId: z.string().uuid(), // Always required
  severity: z.enum(["minor", "playable", "unplayable"]),
});
```

**Key points**:

- Every issue must have exactly one machine (CORE-ARCH-004)
- Schema enforces with `NOT NULL` constraint and foreign key
- `onDelete: "cascade"` removes issues when machine is deleted
- Never create issue forms without machine selector

---

## Type Boundaries

### Database to Application Type Conversion

```typescript
// Database types (snake_case) stay in schema
// src/server/db/schema.ts
export const issues = pgTable("issues", {
  id: uuid("id").defaultRandom().primaryKey(),
  machineId: uuid("machine_id").notNull(),
  createdAt: timestamp("created_at", { withTimezone: true })
    .notNull()
    .defaultNow(),
});

// Application types (camelCase) in lib/types
// src/lib/types/index.ts
export type Issue = {
  id: string;
  machineId: string;
  createdAt: Date;
};

// Drizzle handles conversion automatically in relational queries
const dbIssues = await db.query.issues.findMany();
// dbIssues already has camelCase properties due to Drizzle's automatic conversion
```

**Key points**:

- DB schema uses snake_case (CORE-TS-004)
- Application code uses camelCase (CORE-TS-003)
- Drizzle ORM handles conversion automatically in relational queries
- For raw SQL, convert at boundaries manually
- Store shared types in `src/lib/types/`

---

## Severity Naming

### Player-Centric Language

```typescript
// Always use these three severity levels
type Severity = "minor" | "playable" | "unplayable";

// Examples:
// - minor: Cosmetic issues (light out, worn art)
// - playable: Affects gameplay but machine is playable (shot not registering)
// - unplayable: Machine cannot be played (display dead, ball stuck)
```

**Key points**:

- Use player-centric language, not technical terms
- Three levels only: minor, playable, unplayable
- Never use: low/medium/high, critical, or other severity names
- Defined in schema enum for type safety

---

## Progressive Enhancement

### Forms That Work Without JavaScript

```typescript
// Server Action form (works without JS)
export default async function CreateMachineForm() {
  return (
    <form action={createMachineAction}>
      <input name="name" required />
      <button type="submit">Create Machine</button>
    </form>
  );
}

// Enhanced with Client Component for better UX (optional)
"use client";
import { useFormStatus } from "react-dom";

function SubmitButton() {
  const { pending } = useFormStatus();
  return (
    <button type="submit" disabled={pending}>
      {pending ? "Creating..." : "Create Machine"}
    </button>
  );
}
```

**Key points**:

- Forms must work without JavaScript (CORE-ARCH-002)
- Use Server Actions with `<form action={serverAction}>`
- Never wrap Server Actions in inline async functions (breaks serialization)
- Enhance with Client Components for loading states (optional)
- Use `useFormStatus()` hook for pending state

---

## Machine Status Derivation

### Deriving Machine Status from Issues

Machine operational status is derived from associated open issues, not stored in the database.

```typescript
// src/lib/machines/status.ts
export type MachineStatus = "unplayable" | "needs_service" | "operational";

export interface IssueForStatus {
  status: "new" | "in_progress" | "resolved";
  severity: "minor" | "playable" | "unplayable";
}

/**
 * Derive machine status from its issues
 *
 * Logic:
 * - `unplayable`: At least one unplayable issue that's not resolved
 * - `needs_service`: At least one playable/minor issue that's not resolved
 * - `operational`: No open issues
 */
export function deriveMachineStatus(issues: IssueForStatus[]): MachineStatus {
  // Filter to only open issues (not resolved)
  const openIssues = issues.filter((issue) => issue.status !== "resolved");

  if (openIssues.length === 0) {
    return "operational";
  }

  const hasUnplayable = openIssues.some(
    (issue) => issue.severity === "unplayable"
  );
  if (hasUnplayable) {
    return "unplayable";
  }

  return "needs_service";
}

// Helper functions for UI
export function getMachineStatusLabel(status: MachineStatus): string {
  switch (status) {
    case "operational":
      return "Operational";
    case "needs_service":
      return "Needs Service";
    case "unplayable":
      return "Unplayable";
  }
}

export function getMachineStatusStyles(status: MachineStatus): string {
  switch (status) {
    case "operational":
      return "bg-green-100 text-green-800 border-green-300";
    case "needs_service":
      return "bg-yellow-100 text-yellow-800 border-yellow-300";
    case "unplayable":
      return "bg-red-100 text-red-800 border-red-300";
  }
}
```

**Usage in Server Component**:

```typescript
// src/app/machines/page.tsx
import { deriveMachineStatus, type IssueForStatus } from "~/lib/machines/status";

export default async function MachinesPage() {
  const machines = await db.query.machines.findMany({
    with: {
      issues: {
        columns: { status: true, severity: true },
      },
    },
  });

  const machinesWithStatus = machines.map((machine) => ({
    ...machine,
    status: deriveMachineStatus(machine.issues as IssueForStatus[]),
  }));

  return <MachineList machines={machinesWithStatus} />;
}
```

**Key points**:

- Status is derived, not stored (single source of truth)
- Only open issues (not resolved) affect status
- Hierarchy: unplayable > needs_service > operational
- Helper functions for labels and styling separate from logic
- Query only needed columns (`status`, `severity`) for performance
<<<<<<< HEAD

---

## Testing Patterns

### Playwright E2E Tests

#### Login Helper + Landmark-Scoped Locators

=======

---

## Testing Patterns

### Playwright E2E Tests

#### Login Helper + Landmark-Scoped Locators

>>>>>>> 4acbf325
```typescript
// e2e/support/actions.ts
export async function loginAs(page: Page, email: string, password: string) {
  await page.goto("/login");
  await page.getByLabel("Email").fill(email);
  await page.getByLabel("Password").fill(password);
  await page.getByRole("button", { name: "Sign In" }).click();
  await expect(page).toHaveURL("/dashboard");
}
```

```typescript
// e2e/smoke/navigation.spec.ts
import { loginAs } from "../support/actions";
import { TEST_USERS } from "../support/constants";

test("authenticated navigation", async ({ page }) => {
  await loginAs(page, TEST_USERS.member.email, TEST_USERS.member.password);

  // Scope locators to landmarks to avoid strict-mode collisions
  const nav = page.getByRole("navigation");
  await expect(nav.getByRole("link", { name: /Machines/i })).toBeVisible();
  await expect(nav.getByText(TEST_USERS.member.name)).toBeVisible();
});
```

**Key points**:

- Keep reusable flows in `e2e/support/actions.ts`
- Scope locators to landmarks (`getByRole("navigation")`, `getByRole("main")`) to avoid collisions
- Use constants for test data in `e2e/support/constants.ts`
- When tests share state, use `test.describe.serial` for deterministic execution
- Prefer semantic locators (`getByRole`, `getByLabel`) over test IDs

### Integration Tests with PGlite

```typescript
// src/test/integration/machines.test.ts
import { describe, it, expect } from "vitest";
import { getTestDb, setupTestDb } from "~/test/setup/pglite";
import { machines } from "~/server/db/schema";

describe("Machine CRUD Operations (PGlite)", () => {
  // Set up worker-scoped PGlite and auto-cleanup after each test
  setupTestDb();

  it("should create a machine", async () => {
    const db = await getTestDb();

    const [machine] = await db
      .insert(machines)
      .values({ name: "Test Machine" })
      .returning();

    expect(machine).toBeDefined();
    expect(machine.name).toBe("Test Machine");
  });
});
```

**Key points**:

- Use worker-scoped PGlite (CORE-TEST-001)
- Never create per-test instances (causes system lockups)
- Use `setupTestDb()` helper for automatic cleanup
- Test database operations, not Server Components
- Integration tests in `src/test/integration/`

### Unit Tests

```typescript
// src/lib/machines/status.test.ts
import { describe, it, expect } from "vitest";
import { deriveMachineStatus, type IssueForStatus } from "./status";

describe("deriveMachineStatus", () => {
  it("returns operational when no issues", () => {
    expect(deriveMachineStatus([])).toBe("operational");
  });

  it("returns unplayable when has unplayable issue", () => {
    const issues: IssueForStatus[] = [
      { status: "new", severity: "unplayable" },
    ];
    expect(deriveMachineStatus(issues)).toBe("unplayable");
  });

  it("ignores resolved issues", () => {
    const issues: IssueForStatus[] = [
      { status: "resolved", severity: "unplayable" },
    ];
    expect(deriveMachineStatus(issues)).toBe("operational");
  });
});
```

**Key points**:

- Test pure functions in unit tests
- Test edge cases (empty arrays, resolved issues, etc.)
- Keep tests focused and readable
- Unit tests in same directory as source (e.g., `status.test.ts` next to `status.ts`)

---
<<<<<<< HEAD

---

## Logging

### Structured Logging in Server Actions

```typescript
// src/app/(auth)/actions.ts
"use server";

import { log } from "~/lib/logger";
import { createClient } from "~/lib/supabase/server";

export async function loginAction(formData: FormData): Promise<LoginResult> {
  // Validate input
  const parsed = loginSchema.safeParse({
    email: formData.get("email"),
    password: formData.get("password"),
  });

  if (!parsed.success) {
    log.warn(
      { errors: parsed.error.issues, action: "login" },
      "Login validation failed"
    );
    return err("VALIDATION", "Invalid input");
  }

  const { email, password } = parsed.data;

  try {
    const supabase = await createClient();
    const { data, error } = await supabase.auth.signInWithPassword({
      email,
      password,
    });

    if (error || !data.user) {
      log.warn(
        { email, error: error?.message, action: "login" },
        "Login authentication failed"
      );
      return err("AUTH", error?.message ?? "Authentication failed");
    }

    log.info(
      { userId: data.user.id, email: data.user.email, action: "login" },
      "User logged in successfully"
    );

    return ok({ userId: data.user.id });
  } catch (error) {
    log.error(
      {
        error: error instanceof Error ? error.message : "Unknown",
        stack: error instanceof Error ? error.stack : undefined,
        action: "login",
      },
      "Login server error"
    );
    return err("SERVER", error instanceof Error ? error.message : "Unknown");
  }
}
```

**Key points**:

- Use `log.info()` for successful operations
- Use `log.warn()` for recoverable errors (validation, auth failures)
- Use `log.error()` for server errors with stack traces
- Always include context fields (`userId`, `email`, `action`, etc.)
- Keep message concise; details go in the context object

**Log format**:

```json
{
  "level": "info",
  "time": "2025-11-13T03:19:13.061Z",
  "msg": "User logged in successfully",
  "userId": "abc123",
  "email": "user@example.com",
  "action": "login"
}
```

**Testing**:

- Unit tests don't need to verify logging (implementation detail)
- E2E tests can check for log files if critical

---
=======
>>>>>>> 4acbf325

## Adding New Patterns

**When to add a pattern**:

1. You've implemented the same approach 2+ times (Rule of Three)
2. It's specific to PinPoint (not general Next.js/React knowledge)
3. Future agents would benefit from seeing the example
4. It's non-obvious or requires context to understand

**How to add**:

1. Create a new section with clear heading
2. Include minimal, working code example
3. List 2-3 key points explaining why this pattern
4. Reference relevant CORE rules (e.g., `CORE-SEC-001`)
5. Keep it concise - patterns, not tutorials

**What NOT to add**:

- General TypeScript/React patterns (use `TYPESCRIPT_STRICTEST_PATTERNS.md`)
- Library-specific patterns (use Context7 for current library docs)
- One-off solutions that won't be repeated
- Implementation details that are already in the code

**Template**:

````markdown
### Pattern Name

Brief description of when to use this pattern.

```typescript
// Minimal working example
```
````

**Key points**:

- Point 1 about why this matters
- Point 2 about gotchas or non-obvious behavior
- Reference to CORE rule if applicable (e.g., CORE-SEC-001)

```

```<|MERGE_RESOLUTION|>--- conflicted
+++ resolved
@@ -105,26 +105,16 @@
   const {
     data: { user },
   } = await supabase.auth.getUser();
-<<<<<<< HEAD
 
   if (!user) {
     await setFlash({ type: "error", message: "Unauthorized. Please log in." });
     redirect("/login");
   }
 
-=======
-
-  if (!user) {
-    await setFlash({ type: "error", message: "Unauthorized. Please log in." });
-    redirect("/login");
-  }
-
->>>>>>> 4acbf325
   // 2. Validate input (CORE-SEC-002)
   const validation = createMachineSchema.safeParse({
     name: formData.get("name"),
   });
-<<<<<<< HEAD
 
   if (!validation.success) {
     const firstError = validation.error.issues[0];
@@ -143,26 +133,6 @@
 
     if (!machine) throw new Error("Machine creation failed");
 
-=======
-
-  if (!validation.success) {
-    const firstError = validation.error.issues[0];
-    await setFlash({
-      type: "error",
-      message: firstError?.message ?? "Invalid input",
-    });
-    redirect("/machines/new");
-  }
-
-  const { name } = validation.data;
-
-  // 3. Database operation
-  try {
-    const [machine] = await db.insert(machines).values({ name }).returning();
-
-    if (!machine) throw new Error("Machine creation failed");
-
->>>>>>> 4acbf325
     // 4. Flash + revalidate + redirect on success
     await setFlash({
       type: "success",
@@ -610,7 +580,6 @@
 - Hierarchy: unplayable > needs_service > operational
 - Helper functions for labels and styling separate from logic
 - Query only needed columns (`status`, `severity`) for performance
-<<<<<<< HEAD
 
 ---
 
@@ -620,17 +589,6 @@
 
 #### Login Helper + Landmark-Scoped Locators
 
-=======
-
----
-
-## Testing Patterns
-
-### Playwright E2E Tests
-
-#### Login Helper + Landmark-Scoped Locators
-
->>>>>>> 4acbf325
 ```typescript
 // e2e/support/actions.ts
 export async function loginAs(page: Page, email: string, password: string) {
@@ -733,9 +691,6 @@
 - Test edge cases (empty arrays, resolved issues, etc.)
 - Keep tests focused and readable
 - Unit tests in same directory as source (e.g., `status.test.ts` next to `status.ts`)
-
----
-<<<<<<< HEAD
 
 ---
 
@@ -829,8 +784,6 @@
 - E2E tests can check for log files if critical
 
 ---
-=======
->>>>>>> 4acbf325
 
 ## Adding New Patterns
 
