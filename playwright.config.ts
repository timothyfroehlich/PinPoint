--- conflicted
+++ resolved
@@ -1,17 +1,12 @@
-import { defineConfig } from "@playwright/test";
+import { defineConfig, devices } from "@playwright/test";
+import dotenv from "dotenv";
+import path from "path";
+import { fileURLToPath } from "url";
 
-<<<<<<< HEAD
-export default defineConfig({
-  testDir: "e2e",
-=======
 /**
  * Read environment variables from file.
  * https://github.com/motdotla/dotenv
  */
-import dotenv from "dotenv";
-import path from "path";
-import { fileURLToPath } from "url";
-
 const __filename = fileURLToPath(import.meta.url);
 const __dirname = path.dirname(__filename);
 dotenv.config({ path: path.resolve(__dirname, ".env") });
@@ -84,5 +79,4 @@
   //   url: 'http://localhost:3000',
   //   reuseExistingServer: !process.env.CI,
   // },
->>>>>>> baab6c25
 });