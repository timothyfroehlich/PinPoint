--- conflicted
+++ resolved
@@ -55,28 +55,6 @@
     // Navigate to machines page
     await page.goto("/machines");
 
-<<<<<<< HEAD
-    // Verify seed data machines are displayed
-    // Note: Seed data creates 3 machines (Medieval Madness, Attack from Mars, The Addams Family)
-    await expect(page.getByText("Medieval Madness")).toBeVisible();
-    await expect(page.getByText("Attack from Mars")).toBeVisible();
-    await expect(page.getByText("The Addams Family")).toBeVisible();
-
-    // Verify status badges are displayed
-    // Medieval Madness should be Operational (no open issues)
-    const medievalCard = page.locator('a:has-text("Medieval Madness")');
-    await expect(medievalCard.getByText("Operational")).toBeVisible({
-      timeout: 5000,
-    });
-
-    // Attack from Mars should be Needs Service (playable/minor issues)
-    const attackCard = page.locator('a:has-text("Attack from Mars")');
-    await expect(attackCard.getByText("Needs Service")).toBeVisible({
-      timeout: 5000,
-    });
-
-    // The Addams Family should be Unplayable (broken flipper)
-=======
     const machineCards = page.getByTestId("machine-card");
     const cardCount = await machineCards.count();
 
@@ -96,11 +74,8 @@
     }
 
     // Sanity: the seeded unplayable machine should surface as unplayable
->>>>>>> 0338e131
     const addamsCard = page.locator('a:has-text("The Addams Family")');
-    await expect(addamsCard.getByText("Unplayable")).toBeVisible({
-      timeout: 5000,
-    });
+    await expect(addamsCard.getByText("Unplayable")).toBeVisible();
   });
 
   test("should create a new machine", async ({ page }) => {
