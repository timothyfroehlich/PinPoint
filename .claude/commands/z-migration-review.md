--- conflicted
+++ resolved
@@ -20,24 +20,6 @@
 **Detecting Review Mode:**
 
 ```bash
-echo "🔍 Migration Review for: ${ARGUMENTS:-working directory}"
-git status --porcelain
-```
-
-**If reviewing a PR (number):**
-
-```bash
-gh pr view $ARGUMENTS
-gh pr diff $ARGUMENTS --name-only
-```
-
-**If reviewing a specific file:**
-
-```bash
-<<<<<<< HEAD
-git log --oneline -5 -- $ARGUMENTS
-git diff HEAD~1..HEAD -- $ARGUMENTS
-=======
 # Detect review mode and get relevant files
 if [[ "$ARGUMENTS" =~ ^[0-9]+$ ]]; then
   echo "🔍 PR Review Mode: #$ARGUMENTS"
@@ -65,7 +47,6 @@
     fi
   fi
 fi
->>>>>>> d80f4c57
 ```
 
 ## File Analysis & Categorization
