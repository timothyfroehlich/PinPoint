--- conflicted
+++ resolved
@@ -1,12 +1,7 @@
 ---
-<<<<<<< HEAD
-description: "Comprehensive Drizzle migration review for PR or specific files"
-argument-hint: "[pr-number|file-path]"
-=======
 description: "Code review tool for drizzle-migration and test-architect agent work"
 argument-hint: "[impl|tests|full|pr-number|file-path]"
 allowed-tools: "Bash(gh pr view:*), Bash(gh pr diff:*), Bash(git status:*), Bash(git diff:*), Bash(git log:*), Bash(npm run typecheck:brief), Bash(npm run lint:brief), Bash(npm run test:brief), Bash(rg:*), Bash(wc:*), Bash(cat:*), Bash(echo:*), Bash(head:*), Bash(grep:*)"
->>>>>>> bbe82efe
 ---
 
 # Migration Code Review
@@ -24,8 +19,6 @@
 - `path/file.ts` → Review specific file
 
 ## Detect Files to Review
-
-**Detecting Review Mode:**
 
 ```bash
 # Determine what to review
@@ -58,23 +51,7 @@
 
 ## File Categorization
 
-**For router files, run these checks:**
-
-```bash
-<<<<<<< HEAD
-echo "🔧 Deep Router Analysis"
-rg -n "ctx\.(db|prisma)" $ARGUMENTS
-```
-
-```bash
-echo "Checking for Drizzle usage:"
-rg -n "ctx\.drizzle|db\.query\." $ARGUMENTS
-```
-
-```bash
-echo "Checking organization scoping:"
-rg -n "eq\(.*organizationId.*ctx\." $ARGUMENTS
-=======
+```bash
 # Categorize each file
 for file in $FILES; do
   case "$file" in
@@ -108,7 +85,6 @@
       ;;
   esac
 done
->>>>>>> bbe82efe
 ```
 
 ## Anti-Pattern Detection
@@ -116,31 +92,14 @@
 Read comprehensive detection guide:
 
 ```bash
-<<<<<<< HEAD
-# Run comprehensive quality checks
-echo "🔍 Running Quality Gates..."
-npm run typecheck:brief && echo "✅ TypeScript" || echo "❌ TypeScript FAILED"
-npm run lint:brief && echo "✅ ESLint" || echo "❌ ESLint FAILED"
-npm run test:brief && echo "✅ Tests" || echo "❌ Tests FAILED"
-=======
 echo "🚨 Loading anti-pattern detection reference..."
 !cat docs/developer-guides/anti-patterns.md | head -20
->>>>>>> bbe82efe
 ```
 
 ### Critical Anti-Patterns (All Modes)
 
 ```bash
-<<<<<<< HEAD
-# Critical security checks
-rg -n "organizationId" "$ARGUMENTS" || echo "⚠️ Multi-tenancy check needed"
-rg -n "TRPCError.*UNAUTHORIZED\|FORBIDDEN" "$ARGUMENTS" || echo "Check auth patterns"
-```
-
-**Security Requirements:**
-=======
 echo "🔴 CRITICAL Security Issues:"
->>>>>>> bbe82efe
 
 # Deprecated Supabase auth (BREAKS functionality)
 !rg "@supabase/auth-helpers" --type ts . && echo "❌ CRITICAL: Deprecated auth package causes loops"
