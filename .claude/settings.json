{
  "hooks": {
    "PostToolUse": [
      {
        "matcher": "Edit|Write|MultiEdit",
        "hooks": [
          {
            "type": "command",
            "command": "node .claude/hooks/quality-check.cjs",
            "timeout": 30000
          }
        ]
      }
    ]
  },
  "permissions": {
    "allow": [
      "Bash(npm run:*)",
      "Bash(npm test:*)",
      "Bash(npx jest:*)",
      "Bash(npm run typecheck:*)",
      "Bash(npm run typecheck:brief:*)",
      "Bash(npm run build:*)",
      "Bash(timeout 10 npm run build:*)",
      "Bash(timeout 30 npm run build:*)",
      "Bash(timeout 10s npm run dev)",
      "Bash(npm run lint:*)",
      "Bash(npm run check:brief:*)",
      "Bash(npm run smoke:*)",
      "Bash(npx eslint:*)",
      "Bash(npx prettier:*)",
      "Bash(npx tsc:*)",
      "Bash(npx prisma db seed:*)",
      "Bash(ls:*)",
      "Bash(grep:*)",
      "Bash(gitleaks detect:*)",
      "Bash(git add:*)",
      "Bash(git commit:*)",
      "Bash(git push:*)",
      "Bash(git pull:*)",
      "Bash(git fetch:*)",
      "Bash(git rev-parse:*)",
      "Bash(git rev-list:*)",
      "Bash(git worktree:*)",
      "Bash(gh pr:*)",
      "Bash(gh pr list:*)",
      "Bash(gh pr view:*)",
      "Bash(gh pr create:*)",
      "Bash(gh issue list:*)",
      "Bash(gh issue view:*)",
      "Bash(gh run list:*)",
      "Bash(gh run view:*)",
      "Bash(gh api:*)",
      "Bash(supabase status:*)",
      "Bash(supabase start:*)",
      "Bash(vercel env pull:*)",
      "Bash(./scripts/create-and-setup-worktree.sh:*)",
      "WebFetch(domain:docs.anthropic.com)",
      "WebFetch(domain:github.com)",
      "WebFetch(domain:supabase.com)",
      "mcp__context7__resolve-library-id",
      "mcp__context7__get-library-docs"
    ],
<<<<<<< HEAD
    "deny": ["Bash(find:*)", "Bash(npm*test*2>&1*)"]
=======
    "deny": ["Bash(find:*)", "Bash(npm*test*&2>1*)", "Bash(npm*test*2>&1*)"]
>>>>>>> c69d6924
  }
}<|MERGE_RESOLUTION|>--- conflicted
+++ resolved
@@ -61,10 +61,6 @@
       "mcp__context7__resolve-library-id",
       "mcp__context7__get-library-docs"
     ],
-<<<<<<< HEAD
-    "deny": ["Bash(find:*)", "Bash(npm*test*2>&1*)"]
-=======
     "deny": ["Bash(find:*)", "Bash(npm*test*&2>1*)", "Bash(npm*test*2>&1*)"]
->>>>>>> c69d6924
   }
 }