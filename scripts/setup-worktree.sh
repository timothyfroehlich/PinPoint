#!/bin/bash
set -e

# Check for overwrite flag
OVERWRITE=false
if [[ "$1" == "--overwrite" ]]; then
    OVERWRITE=true
fi

# Safety check: warn if running from main repository
CURRENT_PATH=$(pwd)
if ! npx tsx scripts/port-utils.ts check "$CURRENT_PATH" | grep -q "Is worktree: true"; then
    echo "⚠️  Warning: This script is designed for Git worktrees."
    echo "   You appear to be in the main repository."
    echo "   Running this may overwrite your .env.local and affect your main development setup."
    echo ""
    read -p "Continue anyway? (y/N): " -n 1 -r
    echo
    if [[ ! $REPLY =~ ^[Yy]$ ]]; then
        echo "Aborted."
        exit 0
    fi
fi

# Check if .env exists and exit unless overwrite
if [[ -f .env && "$OVERWRITE" == "false" ]]; then
    echo ".env already exists. Use --overwrite flag to replace it."
    exit 1
fi

# Copy Vercel project configuration from main worktree
MAIN_WORKTREE=$(git worktree list --porcelain | awk '/^worktree/ {print $2; exit}')
if [[ -d "$MAIN_WORKTREE/.vercel" ]]; then
    echo "Copying Vercel project configuration..."
    cp -r "$MAIN_WORKTREE/.vercel" .
else
    echo "Warning: No .vercel directory found in main worktree. You may need to run 'vercel link' manually."
fi

# Pull environment variables from Vercel
echo "Pulling environment variables from Vercel..."
vercel env pull .env

# Configure unique ports for this worktree
CURRENT_PATH=$(pwd)
echo "Configuring ports for worktree: $CURRENT_PATH"

# Use port utility to generate unique ports if this is a worktree
if npx tsx scripts/port-utils.ts check "$CURRENT_PATH" | grep -q "Is worktree: true"; then
    echo "Detected worktree environment - configuring unique ports..."
    
<<<<<<< HEAD
    # Generate and append port configuration to .env (but keep shared DATABASE_URL)
    echo "" >> .env
    echo "# Worktree-specific port configuration (auto-generated)" >> .env
    
    # Only add PORT and PRISMA_STUDIO_PORT, not DATABASE_URL (use shared database)
    PORT=$(npx tsx scripts/port-utils.ts port "$CURRENT_PATH")
    PRISMA_PORT=$((PORT + 1))
    
    echo "PORT=$PORT" >> .env
    echo "PRISMA_STUDIO_PORT=$PRISMA_PORT" >> .env
=======
    # Generate and append port configuration to .env (excluding DATABASE_URL)
    echo "" >> .env
    echo "# Worktree-specific port configuration (auto-generated)" >> .env
    npx tsx scripts/port-utils.ts env-dev-only "$CURRENT_PATH" >> .env
>>>>>>> 3da255e3
    
    echo "Port configuration added to .env"
    npx tsx scripts/port-utils.ts check "$CURRENT_PATH"
else
    echo "Using default ports (not a worktree environment)"
fi
# Create symlink for .env.local (remove existing first)
rm -f .env.local
ln -sf .env .env.local

# Install and setup
npm install

# Set up database schema (using shared online database)
echo "Setting up database schema..."
if npm run db:push 2>/dev/null; then
    echo "Database schema synced successfully."
else
    echo "Warning: Could not sync database schema."
    echo "Check your database connection and run 'npm run db:push' manually."
fi

echo "Worktree setup complete!"<|MERGE_RESOLUTION|>--- conflicted
+++ resolved
@@ -49,23 +49,10 @@
 if npx tsx scripts/port-utils.ts check "$CURRENT_PATH" | grep -q "Is worktree: true"; then
     echo "Detected worktree environment - configuring unique ports..."
     
-<<<<<<< HEAD
-    # Generate and append port configuration to .env (but keep shared DATABASE_URL)
-    echo "" >> .env
-    echo "# Worktree-specific port configuration (auto-generated)" >> .env
-    
-    # Only add PORT and PRISMA_STUDIO_PORT, not DATABASE_URL (use shared database)
-    PORT=$(npx tsx scripts/port-utils.ts port "$CURRENT_PATH")
-    PRISMA_PORT=$((PORT + 1))
-    
-    echo "PORT=$PORT" >> .env
-    echo "PRISMA_STUDIO_PORT=$PRISMA_PORT" >> .env
-=======
     # Generate and append port configuration to .env (excluding DATABASE_URL)
     echo "" >> .env
     echo "# Worktree-specific port configuration (auto-generated)" >> .env
     npx tsx scripts/port-utils.ts env-dev-only "$CURRENT_PATH" >> .env
->>>>>>> 3da255e3
     
     echo "Port configuration added to .env"
     npx tsx scripts/port-utils.ts check "$CURRENT_PATH"
