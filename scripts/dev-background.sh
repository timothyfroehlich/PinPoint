--- conflicted
+++ resolved
@@ -19,13 +19,13 @@
         rm -f "$PID_FILE"
       fi
     fi
-    
+
     echo "Starting PinPoint dev server in background..."
     npm run dev:server > "$LOG_FILE" 2>&1 &
     echo $! > "$PID_FILE"
     echo "Dev server started (PID: $(cat $PID_FILE))"
     echo "Logs: tail -f $LOG_FILE"
-    
+
     # Wait a moment for server to start and extract URL from logs
     sleep 2
     if [ -f "$LOG_FILE" ]; then
@@ -37,7 +37,7 @@
       fi
     fi
     ;;
-  
+
   stop)
     if [ -f "$PID_FILE" ]; then
       PID=$(cat "$PID_FILE")
@@ -48,12 +48,11 @@
       echo "No PID file found"
     fi
     ;;
-  
+
   status)
     if [ -f "$PID_FILE" ]; then
       PID=$(cat "$PID_FILE")
       if ps -p $PID > /dev/null 2>&1; then
-<<<<<<< HEAD
         echo "Dev server running (PID: $PID)"
         # Extract URL from logs if available
         if [ -f "$LOG_FILE" ]; then
@@ -63,14 +62,6 @@
             SUBDOMAIN_URL=$(echo "$URL" | sed 's/localhost/apc.localhost/')
             echo "URL: $SUBDOMAIN_URL"
           fi
-=======
-        # Extract port from log file (look for "Local:" line)
-        PORT=$(grep -E "Local:\s+http://localhost:" "$LOG_FILE" 2>/dev/null | tail -1 | sed -E 's/.*http:\/\/localhost:([0-9]+).*/\1/')
-        if [ -n "$PORT" ]; then
-          echo "Dev server running (PID: $PID) at http://localhost:$PORT"
-        else
-          echo "Dev server running (PID: $PID) - port detection failed"
->>>>>>> 05bb74c8
         fi
       else
         echo "PID file exists but process not running"
@@ -80,11 +71,11 @@
       echo "Dev server not running"
     fi
     ;;
-  
+
   logs)
     tail -f "$LOG_FILE"
     ;;
-  
+
   *)
     echo "Usage: $0 {start|stop|status|logs}"
     exit 1
