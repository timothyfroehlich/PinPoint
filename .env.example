# Supabase Configuration
# Create a Supabase project at https://supabase.com
# Copy these values from your project settings > API

# Supabase URL (e.g., https://xxxxx.supabase.co)
NEXT_PUBLIC_SUPABASE_URL=your_supabase_url_here

# Supabase Publishable Key (public, safe to use in browser)
NEXT_PUBLIC_SUPABASE_PUBLISHABLE_KEY=your_supabase_publishable_key_here

# Supabase Secret Key (service role, KEEP SECRET, server-side only)
# Used for administrative tasks and bypassing RLS if needed
SUPABASE_SECRET_KEY=your_supabase_service_role_key_here

# Database Connection URLs (from Supabase project settings > Database)
# - DATABASE_URL: Connection pooler (port 6543) - use for app runtime queries
# - DIRECT_URL: Direct connection (port 5432) - use for Drizzle Kit migrations
DATABASE_URL=postgres://postgres.xxxx:password@aws-0-region.pooler.supabase.com:6543/postgres
DIRECT_URL=postgres://postgres.xxxx:password@aws-0-region.supabase.com:5432/postgres

# Application Configuration
# Next.js development server port (default: 3000)
<<<<<<< HEAD
# Use different ports for parallel worktrees (3100, 3200, 3300, etc.)
# See AGENTS.md for port allocation table
=======
>>>>>>> 61d7d8e2
PORT=3000

# Mailpit email testing port (default: 54324)
# Use different ports for parallel worktrees:
# - Main: 54324
# - Secondary: 55324
# - Review: 56324
# - AntiGravity: 57324
# See AGENTS.md for full port allocation table
<<<<<<< HEAD
MAILPIT_PORT=54324
=======
MAILPIT_PORT=54324

# Authentication
# URL to redirect to after authentication (e.g., http://localhost:3000/auth/callback)
NEXT_PUBLIC_SITE_URL=http://localhost:3000
>>>>>>> 61d7d8e2
<|MERGE_RESOLUTION|>--- conflicted
+++ resolved
@@ -20,11 +20,6 @@
 
 # Application Configuration
 # Next.js development server port (default: 3000)
-<<<<<<< HEAD
-# Use different ports for parallel worktrees (3100, 3200, 3300, etc.)
-# See AGENTS.md for port allocation table
-=======
->>>>>>> 61d7d8e2
 PORT=3000
 
 # Mailpit email testing port (default: 54324)
@@ -34,12 +29,8 @@
 # - Review: 56324
 # - AntiGravity: 57324
 # See AGENTS.md for full port allocation table
-<<<<<<< HEAD
-MAILPIT_PORT=54324
-=======
 MAILPIT_PORT=54324
 
 # Authentication
 # URL to redirect to after authentication (e.g., http://localhost:3000/auth/callback)
-NEXT_PUBLIC_SITE_URL=http://localhost:3000
->>>>>>> 61d7d8e2
+NEXT_PUBLIC_SITE_URL=http://localhost:3000