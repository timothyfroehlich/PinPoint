// This is your Prisma schema file,
// learn more about it in the docs: https://pris.ly/d/prisma-schema

generator client {
  provider = "prisma-client-js"
}

datasource db {
  provider = "postgresql"
  url      = env("DATABASE_URL")
}

// =================================
// AUTH & USER MODELS
// =================================

model User {
  id            String @id @default(cuid())
  name          String?
  email         String? @unique
  emailVerified DateTime?
  image         String? // From provider
  createdAt     DateTime @default(now())
  updatedAt     DateTime @updatedAt

  // PinPoint Specific Profile
  bio            String? @db.Text
  profilePicture String? // Path to uploaded avatar

<<<<<<< HEAD
  // Global notification preferences
  emailNotificationsEnabled Boolean @default(true)
  pushNotificationsEnabled  Boolean @default(false) // For future mobile app
  notificationFrequency     NotificationFrequency @default(IMMEDIATE)

=======
>>>>>>> 2af0777b
  // Relations
  accounts       Account[]
  sessions       Session[]
  memberships    Membership[]
  ownedMachines  Machine[] @relation("MachineOwner")
  issuesCreated  Issue[]   @relation("CreatedBy")
  issuesAssigned Issue[]   @relation("AssignedTo")
  comments       Comment[]
  deletedComments Comment[] @relation("CommentDeleter")
  upvotes        Upvote[]
  activityHistory IssueHistory[] @relation("ActivityActor")
<<<<<<< HEAD
  notifications  Notification[] // Add notification relation
=======
>>>>>>> 2af0777b
}

model Account {
  id                String  @id @default(cuid())
  userId            String
  type              String
  provider          String
  providerAccountId String
  refresh_token     String? @db.Text
  access_token      String? @db.Text
  expires_at        Int?
  token_type        String?
  scope             String?
  id_token          String? @db.Text
  session_state     String?

  user User @relation(fields: [userId], references: [id], onDelete: Cascade)

  @@unique([provider, providerAccountId])
}

model Session {
  id           String   @id @default(cuid())
  sessionToken String   @unique
  userId       String
  expires      DateTime
  user         User     @relation(fields: [userId], references: [id], onDelete: Cascade)
<<<<<<< HEAD
}

model VerificationToken {
  identifier String
  token      String   @unique
  expires    DateTime

  @@unique([identifier, token])
}

=======
}

model VerificationToken {
  identifier String
  token      String   @unique
  expires    DateTime

  @@unique([identifier, token])
}

>>>>>>> 2af0777b
// =================================
// ORGANIZATION & TENANCY MODELS
// =================================

model Organization {
  id        String   @id @default(cuid())
  name      String
  subdomain String?  @unique // For V1.0 subdomain feature
  logoUrl   String?
  createdAt DateTime @default(now())
  updatedAt DateTime @updatedAt

  // Relations
<<<<<<< HEAD
  memberships     Membership[]
  locations       Location[]
  roles           Role[]
  machines        Machine[]
  issues          Issue[]
  priorities      Priority[]
  issueStatuses   IssueStatus[]
  collectionTypes CollectionType[]
  issueHistory    IssueHistory[]
  attachments     Attachment[]
=======
  memberships      Membership[]
  locations        Location[]
  roles            Role[]
  machines         Machine[]
  issues           Issue[]
  priorities       Priority[]
  issueStatuses    IssueStatus[]
  collectionTypes  CollectionType[]
  issueHistory     IssueHistory[]
  attachments      Attachment[]
  pinballMapConfig PinballMapConfig?
>>>>>>> 2af0777b
}

model Membership {
  id             String @id @default(cuid())
  userId         String
  organizationId String
  roleId         String

  user         User         @relation(fields: [userId], references: [id], onDelete: Cascade)
  organization Organization @relation(fields: [organizationId], references: [id], onDelete: Cascade)
  role         Role         @relation(fields: [roleId], references: [id])
<<<<<<< HEAD

  @@unique([userId, organizationId])
}

// Models for V1.0 Configurable RBAC
model Role {
  id             String  @id @default(cuid())
  name           String  // e.g., "Admin", "Technician", "Manager"
  organizationId String
  isDefault      Boolean @default(false) // To identify system-default roles

  organization Organization @relation(fields: [organizationId], references: [id], onDelete: Cascade)
  memberships  Membership[]
  permissions  Permission[] @relation("RolePermissions")

  @@unique([name, organizationId])
}

model Permission {
  id   String @id @default(cuid())
  name String @unique // e.g., "issue:create", "machine:delete", "role:manage"

  roles Role[] @relation("RolePermissions")
}

// =================================
// CORE ASSET & ISSUE MODELS
// =================================

model Location {
  id             String @id @default(cuid())
  name           String
  organizationId String

  organization Organization @relation(fields: [organizationId], references: [id], onDelete: Cascade)
  machines     Machine[]
}

// Replaces GameTitle
model Model {
  id           String  @id @default(cuid())
  name         String
  manufacturer String?
  year         Int?

  // OPDB / PinballMap specific fields
  opdbId   String?  @unique
  isCustom Boolean  @default(false) // Flag for custom/homebrew models

=======

  @@unique([userId, organizationId])
}

// Models for V1.0 Configurable RBAC
model Role {
  id             String  @id @default(cuid())
  name           String  // e.g., "Admin", "Technician", "Manager"
  organizationId String
  isDefault      Boolean @default(false) // To identify system-default roles

  organization Organization @relation(fields: [organizationId], references: [id], onDelete: Cascade)
  memberships  Membership[]
  permissions  Permission[] @relation("RolePermissions")

  @@unique([name, organizationId])
}

model Permission {
  id   String @id @default(cuid())
  name String @unique // e.g., "issue:create", "machine:delete", "role:manage"

  roles Role[] @relation("RolePermissions")
}

// =================================
// CORE ASSET & ISSUE MODELS
// =================================

model Location {
  id             String @id @default(cuid())
  name           String
  organizationId String

  // Geographic and Contact Information (from PinballMap API analysis)
  street         String?
  city           String?
  state          String?
  zip            String?
  phone          String?
  website        String?
  latitude       Float?
  longitude      Float?
  description    String? @db.Text

  // PinballMap Integration (optional)
  pinballMapId   Int?      // PinballMap location ID
  regionId       String?   // PinballMap region ("austin", "portland", etc.)
  lastSyncAt     DateTime? // When was last sync performed
  syncEnabled    Boolean   @default(false) // Enable/disable sync for this location

  organization Organization @relation(fields: [organizationId], references: [id], onDelete: Cascade)
  machines     Machine[]
}

// Replaces GameTitle
model Model {
  id           String  @id @default(cuid())
  name         String
  manufacturer String?
  year         Int?

  // Cross-Database References (both IPDB and OPDB from PinballMap)
  ipdbId       String? @unique     // Internet Pinball Database ID
  opdbId       String? @unique     // Open Pinball Database ID

  // Machine Technical Details (from PinballMap API)
  machineType    String?           // "em", "ss", "digital"
  machineDisplay String?           // "reels", "dmd", "lcd", "alphanumeric"
  isActive       Boolean @default(true)

  // Metadata and Links
  ipdbLink       String?           // Direct link to IPDB entry
  opdbImgUrl     String?           // Image from OPDB
  kineticistUrl  String?           // Link to additional machine information

  // PinPoint-specific
  isCustom       Boolean @default(false) // Flag for custom/homebrew models

>>>>>>> 2af0777b
  // Relations
  machines Machine[]
}

// Replaces GameInstance
model Machine {
  id             String  @id @default(cuid())
<<<<<<< HEAD
=======
  name           String  // Instance-specific name (e.g., "Medieval Madness #1")
>>>>>>> 2af0777b
  organizationId String
  locationId     String
  modelId        String
  ownerId        String?

<<<<<<< HEAD
  // Add notification preferences for owner
  ownerNotificationsEnabled Boolean @default(true) // Toggle for all notifications
  notifyOnNewIssues        Boolean @default(true) // Notify when new issues created
  notifyOnStatusChanges    Boolean @default(true) // Notify when issue status changes
  notifyOnComments         Boolean @default(false) // Notify on new comments

=======
>>>>>>> 2af0777b
  organization Organization @relation(fields: [organizationId], references: [id], onDelete: Cascade)
  location     Location     @relation(fields: [locationId], references: [id])
  model        Model        @relation(fields: [modelId], references: [id])
  owner        User?        @relation("MachineOwner", fields: [ownerId], references: [id])
  issues       Issue[]
  collections  Collection[]
}

model Issue {
  id          String @id @default(cuid())
  title       String
  description String? @db.Text
  consistency String? // e.g., "Always", "Occasionally"

  // For V1.0 checklists
  checklist Json? // Store checklist items as JSON: [{ text: "...", completed: false }]

  createdAt  DateTime  @default(now())
  updatedAt  DateTime  @updatedAt
  resolvedAt DateTime?

  // Relations
  organizationId String
  machineId      String
  statusId       String
  priorityId     String
  createdById    String
  assignedToId   String?

  organization Organization @relation(fields: [organizationId], references: [id], onDelete: Cascade)
  machine      Machine      @relation(fields: [machineId], references: [id])
  priority     Priority     @relation(fields: [priorityId], references: [id])
  status       IssueStatus  @relation(fields: [statusId], references: [id])
  createdBy    User         @relation("CreatedBy", fields: [createdById], references: [id])
  assignedTo   User?        @relation("AssignedTo", fields: [assignedToId], references: [id])

  comments    Comment[]
  attachments Attachment[]
  history     IssueHistory[]
  upvotes     Upvote[]
}

model Priority {
  id             String  @id @default(cuid())
  name           String  // e.g., "Low", "Medium", "High"
  order          Int     // For sorting purposes
  organizationId String
  isDefault      Boolean @default(false)

  organization Organization @relation(fields: [organizationId], references: [id], onDelete: Cascade)
  issues       Issue[]

  @@unique([name, organizationId])
}

model IssueStatus {
  id             String         @id @default(cuid())
  name           String         // e.g., "Reported", "Diagnosing", "Awaiting Parts", "Fixed"
  category       StatusCategory // "NEW", "IN_PROGRESS", "RESOLVED"
  organizationId String
  isDefault      Boolean        @default(false)

  organization Organization @relation(fields: [organizationId], references: [id], onDelete: Cascade)
  issues       Issue[]

  @@unique([name, organizationId])
}

enum StatusCategory {
  NEW
  IN_PROGRESS
  RESOLVED
}

enum ActivityType {
  CREATED         // Issue created
  STATUS_CHANGED  // Status updated
  ASSIGNED        // Assignee changed
  PRIORITY_CHANGED // Priority updated
  COMMENTED       // Comment added
  COMMENT_DELETED // Comment deleted
  ATTACHMENT_ADDED // File attached
  MERGED          // Issue merged (V1.0)
  RESOLVED        // Issue resolved
  REOPENED        // Issue reopened
  SYSTEM          // System-generated activity
}

model Comment {
  id        String   @id @default(cuid())
  content   String   @db.Text
  createdAt DateTime @default(now())
  updatedAt DateTime @updatedAt

  // Soft delete fields
  deletedAt DateTime? // Null = not deleted, Date = soft deleted
  deletedBy String?   // Who deleted the comment (for audit trail)

  // Relations
  issueId   String
  authorId  String

  issue   Issue @relation(fields: [issueId], references: [id], onDelete: Cascade)
  author  User  @relation(fields: [authorId], references: [id])
  deleter User? @relation("CommentDeleter", fields: [deletedBy], references: [id])
}

model Attachment {
  id             String   @id @default(cuid())
  url            String
  fileName       String
  fileType       String
  createdAt      DateTime @default(now())

  // Add multi-tenancy
  organizationId String

  // Relations
  issueId        String
  issue          Issue        @relation(fields: [issueId], references: [id], onDelete: Cascade)
  organization   Organization @relation(fields: [organizationId], references: [id], onDelete: Cascade)
}

model IssueHistory {
  id             String   @id @default(cuid())
  field          String   // e.g., "status", "assignee", "priority"
  oldValue       String?
  newValue       String?
  changedAt      DateTime @default(now())

  // Add missing fields
  organizationId String   // For multi-tenancy
  actorId        String?  // Who performed the action (null for system actions)
  type           ActivityType // Replace string with proper enum

  // Relations
  issueId        String
  issue          Issue        @relation(fields: [issueId], references: [id], onDelete: Cascade)
  organization   Organization @relation(fields: [organizationId], references: [id], onDelete: Cascade)
  actor          User?        @relation("ActivityActor", fields: [actorId], references: [id])
}

model Upvote {
  id        String   @id @default(cuid())
  createdAt DateTime @default(now())
  issueId   String
  userId    String

  issue Issue @relation(fields: [issueId], references: [id], onDelete: Cascade)
  user  User  @relation(fields: [userId], references: [id])

  @@unique([issueId, userId])
}

// =================================
// COLLECTION & NOTIFICATION MODELS
// =================================

model Collection {
  id      String  @id @default(cuid())
  name    String
  typeId  String
  isSmart Boolean @default(false) // For 1.x Smart Collections

  type     CollectionType @relation(fields: [typeId], references: [id], onDelete: Cascade)
  machines Machine[]
}

model CollectionType {
  id             String @id @default(cuid())
  name           String // e.g., "Physical Area", "Manufacturer", "Game Era"
  organizationId String

  organization Organization @relation(fields: [organizationId], references: [id], onDelete: Cascade)
  collections  Collection[]
}

model Notification {
  id        String   @id @default(cuid())
  message   String
  read      Boolean  @default(false)
  createdAt DateTime @default(now())
<<<<<<< HEAD

  // Enhanced fields
  userId     String              // Who receives this notification
  type       NotificationType    // Category of notification
  entityType NotificationEntity? // What kind of entity (issue, machine, etc.)
  entityId   String?             // ID of the related entity
  actionUrl  String?             // URL to navigate to when clicked

  // Relations
  user User @relation(fields: [userId], references: [id], onDelete: Cascade)

  @@index([userId, read])
  @@index([userId, createdAt])
}

enum NotificationType {
  ISSUE_CREATED       // New issue on owned machine
  ISSUE_UPDATED       // Issue status changed
  ISSUE_ASSIGNED      // Issue assigned to user
  ISSUE_COMMENTED     // New comment on issue
  MACHINE_ASSIGNED    // Machine ownership assigned
  SYSTEM_ANNOUNCEMENT // System-wide announcements
}

enum NotificationEntity {
  ISSUE
  MACHINE
  COMMENT
  ORGANIZATION
}

enum NotificationFrequency {
  IMMEDIATE // Send immediately
  DAILY     // Daily digest
  WEEKLY    // Weekly digest
  DISABLED  // No notifications
=======
  // Recipient, related entity, etc.
}

model PinballMapConfig {
  id             String   @id @default(cuid())
  organizationId String   @unique

  // API Configuration
  apiEnabled     Boolean  @default(false)
  apiKey         String?  // If PinballMap requires API key in future

  // Sync Settings
  autoSyncEnabled Boolean @default(false)
  syncIntervalHours Int   @default(24)
  lastGlobalSync DateTime?

  // Data Preferences
  createMissingModels Boolean @default(true) // Create Model records for unknown OPDB games
  updateExistingData  Boolean @default(false) // Whether to update existing machine data

  organization Organization @relation(fields: [organizationId], references: [id], onDelete: Cascade)
>>>>>>> 2af0777b
}<|MERGE_RESOLUTION|>--- conflicted
+++ resolved
@@ -27,14 +27,11 @@
   bio            String? @db.Text
   profilePicture String? // Path to uploaded avatar
 
-<<<<<<< HEAD
   // Global notification preferences
   emailNotificationsEnabled Boolean @default(true)
   pushNotificationsEnabled  Boolean @default(false) // For future mobile app
   notificationFrequency     NotificationFrequency @default(IMMEDIATE)
 
-=======
->>>>>>> 2af0777b
   // Relations
   accounts       Account[]
   sessions       Session[]
@@ -46,10 +43,7 @@
   deletedComments Comment[] @relation("CommentDeleter")
   upvotes        Upvote[]
   activityHistory IssueHistory[] @relation("ActivityActor")
-<<<<<<< HEAD
   notifications  Notification[] // Add notification relation
-=======
->>>>>>> 2af0777b
 }
 
 model Account {
@@ -77,7 +71,6 @@
   userId       String
   expires      DateTime
   user         User     @relation(fields: [userId], references: [id], onDelete: Cascade)
-<<<<<<< HEAD
 }
 
 model VerificationToken {
@@ -88,18 +81,6 @@
   @@unique([identifier, token])
 }
 
-=======
-}
-
-model VerificationToken {
-  identifier String
-  token      String   @unique
-  expires    DateTime
-
-  @@unique([identifier, token])
-}
-
->>>>>>> 2af0777b
 // =================================
 // ORGANIZATION & TENANCY MODELS
 // =================================
@@ -113,18 +94,6 @@
   updatedAt DateTime @updatedAt
 
   // Relations
-<<<<<<< HEAD
-  memberships     Membership[]
-  locations       Location[]
-  roles           Role[]
-  machines        Machine[]
-  issues          Issue[]
-  priorities      Priority[]
-  issueStatuses   IssueStatus[]
-  collectionTypes CollectionType[]
-  issueHistory    IssueHistory[]
-  attachments     Attachment[]
-=======
   memberships      Membership[]
   locations        Location[]
   roles            Role[]
@@ -136,7 +105,6 @@
   issueHistory     IssueHistory[]
   attachments      Attachment[]
   pinballMapConfig PinballMapConfig?
->>>>>>> 2af0777b
 }
 
 model Membership {
@@ -148,57 +116,6 @@
   user         User         @relation(fields: [userId], references: [id], onDelete: Cascade)
   organization Organization @relation(fields: [organizationId], references: [id], onDelete: Cascade)
   role         Role         @relation(fields: [roleId], references: [id])
-<<<<<<< HEAD
-
-  @@unique([userId, organizationId])
-}
-
-// Models for V1.0 Configurable RBAC
-model Role {
-  id             String  @id @default(cuid())
-  name           String  // e.g., "Admin", "Technician", "Manager"
-  organizationId String
-  isDefault      Boolean @default(false) // To identify system-default roles
-
-  organization Organization @relation(fields: [organizationId], references: [id], onDelete: Cascade)
-  memberships  Membership[]
-  permissions  Permission[] @relation("RolePermissions")
-
-  @@unique([name, organizationId])
-}
-
-model Permission {
-  id   String @id @default(cuid())
-  name String @unique // e.g., "issue:create", "machine:delete", "role:manage"
-
-  roles Role[] @relation("RolePermissions")
-}
-
-// =================================
-// CORE ASSET & ISSUE MODELS
-// =================================
-
-model Location {
-  id             String @id @default(cuid())
-  name           String
-  organizationId String
-
-  organization Organization @relation(fields: [organizationId], references: [id], onDelete: Cascade)
-  machines     Machine[]
-}
-
-// Replaces GameTitle
-model Model {
-  id           String  @id @default(cuid())
-  name         String
-  manufacturer String?
-  year         Int?
-
-  // OPDB / PinballMap specific fields
-  opdbId   String?  @unique
-  isCustom Boolean  @default(false) // Flag for custom/homebrew models
-
-=======
 
   @@unique([userId, organizationId])
 }
@@ -278,7 +195,6 @@
   // PinPoint-specific
   isCustom       Boolean @default(false) // Flag for custom/homebrew models
 
->>>>>>> 2af0777b
   // Relations
   machines Machine[]
 }
@@ -286,24 +202,18 @@
 // Replaces GameInstance
 model Machine {
   id             String  @id @default(cuid())
-<<<<<<< HEAD
-=======
   name           String  // Instance-specific name (e.g., "Medieval Madness #1")
->>>>>>> 2af0777b
   organizationId String
   locationId     String
   modelId        String
   ownerId        String?
 
-<<<<<<< HEAD
   // Add notification preferences for owner
   ownerNotificationsEnabled Boolean @default(true) // Toggle for all notifications
   notifyOnNewIssues        Boolean @default(true) // Notify when new issues created
   notifyOnStatusChanges    Boolean @default(true) // Notify when issue status changes
   notifyOnComments         Boolean @default(false) // Notify on new comments
 
-=======
->>>>>>> 2af0777b
   organization Organization @relation(fields: [organizationId], references: [id], onDelete: Cascade)
   location     Location     @relation(fields: [locationId], references: [id])
   model        Model        @relation(fields: [modelId], references: [id])
@@ -486,7 +396,6 @@
   message   String
   read      Boolean  @default(false)
   createdAt DateTime @default(now())
-<<<<<<< HEAD
 
   // Enhanced fields
   userId     String              // Who receives this notification
@@ -523,8 +432,6 @@
   DAILY     // Daily digest
   WEEKLY    // Weekly digest
   DISABLED  // No notifications
-=======
-  // Recipient, related entity, etc.
 }
 
 model PinballMapConfig {
@@ -545,5 +452,4 @@
   updateExistingData  Boolean @default(false) // Whether to update existing machine data
 
   organization Organization @relation(fields: [organizationId], references: [id], onDelete: Cascade)
->>>>>>> 2af0777b
 }