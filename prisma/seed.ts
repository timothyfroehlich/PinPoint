--- conflicted
+++ resolved
@@ -325,32 +325,18 @@
       update: {
         name: game.name,
         manufacturer: game.manufacturer,
-<<<<<<< HEAD
-        releaseDate: game.releaseDate,
-        imageUrl: game.imageUrl,
-        description: game.description,
-        lastSynced: new Date(),
-=======
         year: game.releaseDate
           ? new Date(game.releaseDate).getFullYear()
           : null,
->>>>>>> 2af0777b
       },
       create: {
         name: game.name,
         opdbId: game.opdb_id,
         manufacturer: game.manufacturer,
-<<<<<<< HEAD
-        releaseDate: game.releaseDate,
-        imageUrl: game.imageUrl,
-        description: game.description,
-        lastSynced: new Date(),
-=======
         year: game.releaseDate
           ? new Date(game.releaseDate).getFullYear()
           : null,
         isCustom: false, // OPDB games are not custom
->>>>>>> 2af0777b
         // Do NOT set organizationId for OPDB models (global)
       },
     });
@@ -397,10 +383,7 @@
     } else {
       await prisma.machine.create({
         data: {
-<<<<<<< HEAD
-=======
           name: model.name, // Use model name as default instance name
->>>>>>> 2af0777b
           organizationId: organization.id,
           locationId: austinPinballLocation.id,
           modelId: model.id,
