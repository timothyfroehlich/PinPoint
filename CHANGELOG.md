# Changelog

All notable changes to this project will be documented in this file.

## 2025-12-13

<<<<<<< HEAD
- chore(deps): bump minor-patch-updates group with 7 updates
=======
- fix: resolve flaky E2E test for password reset on mobile Chrome and Safari (#626)
>>>>>>> 6bfef7dc

## 2025-12-09

- chore: speed up E2E by adding dev/preview autologin, fast-reset default, and reliable cleanup helpers (#619)
- feat: add machine QR codes for reporting and standardize URL resolution (#616)
- feat: Add `--reset` flag to `sync_worktrees.py` to reset worktree to origin/main (#620)

## 2025-12-07

- feat: Enhance feedback widget with dropdown to report bugs or request features (#599)

## 2025-12-06

- feat: validate migration workflow and add help/changelog pages (#588)
- Initial setup of CHANGELOG.md
- Mandatory release notes process<|MERGE_RESOLUTION|>--- conflicted
+++ resolved
@@ -4,11 +4,8 @@
 
 ## 2025-12-13
 
-<<<<<<< HEAD
 - chore(deps): bump minor-patch-updates group with 7 updates
-=======
 - fix: resolve flaky E2E test for password reset on mobile Chrome and Safari (#626)
->>>>>>> 6bfef7dc
 
 ## 2025-12-09
 
