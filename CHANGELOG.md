# Changelog

All notable changes to this project will be documented in this file.

<<<<<<< HEAD
**Format**

- `## #PR_NUMBER - <title>`
- `__YYYY-MM-DD__`
- List of changes...

> **Note**: Entries should be added _after_ creating the PR so you have the PR number. See [AGENTS.md](AGENTS.md) for the workflow.

## #586 - Sentry Integration and Feedback Widget

**2025-12-06**

### Added

- Sentry error tracking and performance monitoring integration for client, server, and edge runtimes
- Sentry feedback widget for user bug reports (integrated with Sentry SDK)
- Sentry tunnel route (`/api/sentry-tunnel`) to bypass ad blockers and improve event delivery
- Feedback button UI component (`FeedbackButton.tsx`) in main layout

### Changed

- Updated Content Security Policy (CSP) to allow Sentry domains (`*.sentry.io`)
- Reduced Sentry `tracesSampleRate` to 0.1 in production for cost optimization
- Added Sentry initialization to application layout and instrumentation

## #581 - Initial Setup of Changelog

**2025-12-05**

### Added
=======
## 2025-12-06
>>>>>>> dcfaad95

- feat: validate migration workflow and add help/changelog pages (#588)
- Initial setup of CHANGELOG.md
- Mandatory release notes process<|MERGE_RESOLUTION|>--- conflicted
+++ resolved
@@ -2,7 +2,6 @@
 
 All notable changes to this project will be documented in this file.
 
-<<<<<<< HEAD
 **Format**
 
 - `## #PR_NUMBER - <title>`
@@ -10,6 +9,16 @@
 - List of changes...
 
 > **Note**: Entries should be added _after_ creating the PR so you have the PR number. See [AGENTS.md](AGENTS.md) for the workflow.
+
+## #588 - Validate Migration Workflow and Add Help/Changelog Pages
+
+**2025-12-06**
+
+### Added
+
+- Migration verification workflow
+- Help and Changelog pages
+- Mandatory release notes process
 
 ## #586 - Sentry Integration and Feedback Widget
 
@@ -33,10 +42,5 @@
 **2025-12-05**
 
 ### Added
-=======
-## 2025-12-06
->>>>>>> dcfaad95
 
-- feat: validate migration workflow and add help/changelog pages (#588)
-- Initial setup of CHANGELOG.md
-- Mandatory release notes process+- Initial setup of CHANGELOG.md