# Changelog

All notable changes to this project will be documented in this file.

## 2025-12-09

<<<<<<< HEAD
- feat: add machine QR codes for reporting and standardize URL resolution (#616)
=======
- feat: Add `--reset` flag to `sync_worktrees.py` to reset worktree to origin/main (#620)
>>>>>>> afc1e72a

## 2025-12-07

- feat: Enhance feedback widget with dropdown to report bugs or request features (#599)

## 2025-12-06

- feat: validate migration workflow and add help/changelog pages (#588)
- Initial setup of CHANGELOG.md
- Mandatory release notes process<|MERGE_RESOLUTION|>--- conflicted
+++ resolved
@@ -4,11 +4,8 @@
 
 ## 2025-12-09
 
-<<<<<<< HEAD
 - feat: add machine QR codes for reporting and standardize URL resolution (#616)
-=======
 - feat: Add `--reset` flag to `sync_worktrees.py` to reset worktree to origin/main (#620)
->>>>>>> afc1e72a
 
 ## 2025-12-07
 
