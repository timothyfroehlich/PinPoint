--- conflicted
+++ resolved
@@ -54,13 +54,8 @@
   // Handle successful save
   useEffect(() => {
     if (state?.success) {
-<<<<<<< HEAD
-      toast.success(state.message || "System preferences saved successfully!");
+      toast.success(state.message ?? "System preferences saved successfully!");
     } else if (state) {
-=======
-      toast.success(state.message ?? "System preferences saved successfully!");
-    } else if (state && !state.success) {
->>>>>>> 3d3b05b4
       if (state.error) {
         toast.error(state.error);
       }
