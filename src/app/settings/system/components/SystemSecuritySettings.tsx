--- conflicted
+++ resolved
@@ -60,13 +60,8 @@
   // Handle successful save
   useEffect(() => {
     if (state?.success) {
-<<<<<<< HEAD
-      toast.success(state.message || "Security settings saved successfully!");
+      toast.success(state.message ?? "Security settings saved successfully!");
     } else if (state) {
-=======
-      toast.success(state.message ?? "Security settings saved successfully!");
-    } else if (state && !state.success) {
->>>>>>> 8d070387
       if (state.error) {
         toast.error(state.error);
       }
