--- conflicted
+++ resolved
@@ -59,153 +59,10 @@
           </CardHeader>
 
           <CardContent>
-<<<<<<< HEAD
-            {/* Flash message */}
-            {flash && (
-              <div
-                className={cn(
-                  "mb-6 rounded-md border px-4 py-3 text-sm",
-                  flash.type === "success"
-                    ? "border-green-200 bg-green-50 text-green-800 dark:border-green-900/50 dark:bg-green-900/20 dark:text-green-300"
-                    : "border-destructive/20 bg-destructive/10 text-destructive"
-                )}
-              >
-                {flash.message}
-              </div>
-            )}
-
-            {/* Create Issue Form */}
-            <form action={createIssueAction} className="space-y-6">
-              {/* Machine Selector */}
-              <div className="space-y-2">
-                <Label htmlFor="machineId" className="text-on-surface">
-                  Machine *
-                </Label>
-                <select
-                  id="machineId"
-                  name="machineId"
-                  defaultValue={prefilledMachineId ?? allMachines[0]?.id ?? ""}
-                  required
-                  className="w-full rounded-md border border-outline-variant bg-surface px-3 py-2 text-sm text-on-surface"
-                >
-                  {prefilledMachineId == null && !allMachines.length && (
-                    <option value="" disabled>
-                      Select a machine
-                    </option>
-                  )}
-                  {allMachines.map((machine) => (
-                    <option key={machine.id} value={machine.id}>
-                      {machine.name}
-                    </option>
-                  ))}
-                </select>
-                <p className="text-xs text-on-surface-variant">
-                  Select the machine with the issue
-                </p>
-              </div>
-
-              {/* Title */}
-              <div className="space-y-2">
-                <Label htmlFor="title" className="text-on-surface">
-                  Issue Title *
-                </Label>
-                <Input
-                  id="title"
-                  name="title"
-                  type="text"
-                  required
-                  maxLength={200}
-                  placeholder="Brief description of the issue"
-                  className="border-outline-variant bg-surface text-on-surface"
-                />
-              </div>
-
-              {/* Description */}
-              <div className="space-y-2">
-                <Label htmlFor="description" className="text-on-surface">
-                  Description
-                </Label>
-                <Textarea
-                  id="description"
-                  name="description"
-                  rows={4}
-                  placeholder="Additional details about the issue (optional)"
-                  className="border-outline-variant bg-surface text-on-surface"
-                />
-              </div>
-
-              {/* Severity */}
-              <div className="space-y-2">
-                <Label htmlFor="severity" className="text-on-surface">
-                  Severity *
-                </Label>
-                <select
-                  id="severity"
-                  name="severity"
-                  defaultValue="playable"
-                  required
-                  className="w-full rounded-md border border-outline-variant bg-surface px-3 py-2 text-sm text-on-surface"
-                >
-                  <option value="minor">
-                    Minor (cosmetic, doesn&apos;t affect gameplay)
-                  </option>
-                  <option value="playable">
-                    Playable (affects gameplay but machine is playable)
-                  </option>
-                  <option value="unplayable">
-                    Unplayable (machine cannot be played)
-                  </option>
-                </select>
-                <p className="text-xs text-on-surface-variant">
-                  How severely does this issue affect the machine?
-                </p>
-              </div>
-
-              {/* Priority */}
-              <div className="space-y-2">
-                <Label htmlFor="priority" className="text-on-surface">
-                  Priority *
-                </Label>
-                <select
-                  id="priority"
-                  name="priority"
-                  defaultValue="low"
-                  required
-                  className="w-full rounded-md border border-outline-variant bg-surface px-3 py-2 text-sm text-on-surface"
-                >
-                  <option value="low">Low</option>
-                  <option value="medium">Medium</option>
-                  <option value="high">High</option>
-                </select>
-                <p className="text-xs text-on-surface-variant">
-                  How urgent is this issue?
-                </p>
-              </div>
-
-              {/* Submit Button */}
-              <div className="flex gap-3 pt-4">
-                <Button
-                  type="submit"
-                  className="flex-1 bg-primary text-on-primary hover:bg-primary/90"
-                >
-                  Report Issue
-                </Button>
-                <Button
-                  asChild
-                  type="button"
-                  variant="outline"
-                  className="border-outline-variant text-on-surface"
-                >
-                  <Link href="/issues">Cancel</Link>
-                </Button>
-              </div>
-            </form>
-=======
             <CreateIssueForm
               machines={allMachines}
               {...(prefilledMachineId && { prefilledMachineId })}
             />
->>>>>>> 36729c43
           </CardContent>
         </Card>
       </div>
