--- conflicted
+++ resolved
@@ -18,14 +18,8 @@
 import { authenticateDevUser, getAuthResultMessage } from "~/lib/auth/dev-auth";
 import { isDevAuthAvailable } from "~/lib/environment-client";
 import { createClient } from "~/utils/supabase/client";
-<<<<<<< HEAD
 import type { AuthUser, AuthRole } from "~/lib/types";
 type UserWithRole = AuthUser & { role: AuthRole | null };
-=======
-import type { User, Role } from "~/lib/types/db";
-
-type UserWithRole = User & { role: Role | null };
->>>>>>> 7eb33f82
 
 // Check if dev features are available
 const shouldShowDevLogin = isDevAuthAvailable();
