import type React from "react";
import Link from "next/link";
import { asc } from "drizzle-orm";
import { db } from "~/server/db";
import { machines } from "~/server/db/schema";
import { Card, CardContent, CardHeader, CardTitle } from "~/components/ui/card";
import { Label } from "~/components/ui/label";
import { Input } from "~/components/ui/input";
import { Textarea } from "~/components/ui/textarea";
import { Button } from "~/components/ui/button";
import { Lock, QrCode, RefreshCw } from "lucide-react";
import { submitPublicIssueAction } from "./actions";
import { MainLayout } from "~/components/layout/MainLayout";
import { resolveDefaultMachineId } from "./default-machine";

// Avoid SSG hitting Supabase during builds that run parallel to db resets
export const dynamic = "force-dynamic";

export default async function PublicReportPage({
  searchParams,
}: {
  searchParams: Promise<{
    error?: string;
    machine?: string;
    machineId?: string;
    source?: string;
  }>;
}): Promise<React.JSX.Element> {
  const machinesList = await db.query.machines.findMany({
    orderBy: asc(machines.name),
    columns: { id: true, name: true, initials: true },
  });
  const params = await searchParams;
  const errorMessage = params.error
    ? decodeURIComponent(params.error)
    : undefined;
<<<<<<< HEAD
  const machineIdFromQuery = params.machineId;
  const machineInitialsFromQuery = params.machine;
  const source = params.source;
=======
>>>>>>> afc1e72a
  const hasMachines = machinesList.length > 0;
  const defaultMachineId = resolveDefaultMachineId(
    machinesList,
    machineIdFromQuery,
    machineInitialsFromQuery
  );
  const defaultMachineName =
    machinesList.find((machine) => machine.id === defaultMachineId)?.name ??
    undefined;

  return (
    <MainLayout>
      <div className="container mx-auto max-w-2xl py-8">
        <Card className="border-outline-variant bg-surface shadow-lg">
          <CardHeader className="space-y-3">
            <CardTitle className="text-3xl font-bold text-on-surface">
              Report an Issue with a Pinball Machine
            </CardTitle>
            <p className="text-sm text-on-surface-variant">
              No account needed. Tell us what&apos;s going on and the
              maintenance crew will take it from here.
            </p>
          </CardHeader>
          <CardContent className="space-y-6">
            {errorMessage ? (
              <div
                role="alert"
                className="rounded-md border border-red-900/50 bg-red-900/20 px-4 py-3 text-sm text-red-300"
              >
                {errorMessage}
              </div>
            ) : null}
            {!hasMachines ? (
              <p className="text-on-surface-variant">
                Machines have not been added yet. Please try again soon.
              </p>
            ) : null}
            <form action={submitPublicIssueAction} className="space-y-5">
              {source ? (
                <input type="hidden" name="source" value={source} />
              ) : null}
              {/* Honeypot field - hidden from humans, filled by bots */}
              <input
                type="text"
                name="website"
                className="sr-only"
                tabIndex={-1}
                autoComplete="off"
                aria-hidden="true"
              />

              <div className="space-y-2">
                <Label htmlFor="machineId" className="text-on-surface">
                  Machine *
                </Label>
<<<<<<< HEAD
                {source === "qr" && defaultMachineName ? (
                  <div className="rounded-lg border border-primary/20 bg-primary/5 p-4">
                    <div className="flex items-start justify-between gap-4">
                      <div className="flex items-start gap-3">
                        <div className="mt-0.5 flex h-8 w-8 shrink-0 items-center justify-center rounded-full bg-primary/10 text-primary">
                          <Lock className="h-4 w-4" />
                        </div>
                        <div className="space-y-1">
                          <p className="font-semibold text-on-surface">
                            {defaultMachineName}
                          </p>
                          <div className="flex items-center gap-1.5 text-xs text-primary">
                            <QrCode className="h-3 w-3" />
                            <span>Verified from QR Scan</span>
                          </div>
                        </div>
                      </div>
                      <Button
                        type="button"
                        variant="ghost"
                        size="sm"
                        className="h-auto px-2 py-1 text-xs text-on-surface-variant hover:text-on-surface"
                        onClick={() => {
                          // This is a server component, so we can't efficiently toggle state without client logic.
                          // But we can just link to /report to clear params, effectively "unlocking" it.
                          // However, since we are in a Transition, standard navigation is best.
                          window.location.href = "/report";
                        }}
                      >
                        <RefreshCw className="mr-1 h-3 w-3" />
                        Change
                      </Button>
                    </div>
                    {/* Hidden input to ensure value is submitted even when select is hidden/disabled */}
                    <input
                      type="hidden"
                      name="machineId"
                      value={defaultMachineId}
                    />
                  </div>
                ) : (
                  <>
                    <select
                      id="machineId"
                      name="machineId"
                      required
                      defaultValue={defaultMachineId}
                      disabled={!hasMachines}
                      data-testid="machine-select"
                      className="w-full rounded-md border border-outline-variant bg-surface px-3 py-2 text-sm text-on-surface"
                    >
                      {hasMachines ? (
                        machinesList.map((machine) => (
                          <option key={machine.id} value={machine.id}>
                            {machine.name}
                          </option>
                        ))
                      ) : (
                        <option value="">No machines available</option>
                      )}
                    </select>
                    <p className="text-xs text-on-surface-variant">
                      Choose the machine that needs attention.
                    </p>
                  </>
                )}
=======
                <select
                  id="machineId"
                  name="machineId"
                  required
                  defaultValue=""
                  disabled={!hasMachines}
                  data-testid="machine-select"
                  className="w-full rounded-md border border-outline-variant bg-surface px-3 py-2 text-sm text-on-surface"
                >
                  <option value="" disabled>
                    Select a machine...
                  </option>
                  {hasMachines ? (
                    machinesList.map((machine) => (
                      <option key={machine.id} value={machine.id}>
                        {machine.name}
                      </option>
                    ))
                  ) : (
                    <option value="">No machines available</option>
                  )}
                </select>
                <p className="text-xs text-on-surface-variant">
                  Choose the machine that needs attention.
                </p>
>>>>>>> afc1e72a
              </div>

              <div className="space-y-2">
                <Label htmlFor="title" className="text-on-surface">
                  Issue Title *
                </Label>
                <Input
                  id="title"
                  name="title"
                  required
                  maxLength={200}
                  placeholder="e.g., Left flipper not responding"
                  className="border-outline-variant bg-surface text-on-surface"
                />
              </div>

              <div className="space-y-2">
                <Label htmlFor="description" className="text-on-surface">
                  Description
                </Label>
                <Textarea
                  id="description"
                  name="description"
                  rows={4}
                  placeholder="Tell us what happened, and how often it occurs."
                  className="border-outline-variant bg-surface text-on-surface"
                />
                <p className="text-xs text-on-surface-variant">
                  Optional details help the repair team reproduce the issue.
                </p>
              </div>

              <div className="space-y-2">
                <Label htmlFor="severity" className="text-on-surface">
                  Severity *
                </Label>
                <select
                  id="severity"
                  name="severity"
                  defaultValue=""
                  required
                  className="w-full rounded-md border border-outline-variant bg-surface px-3 py-2 text-sm text-on-surface"
                >
                  <option value="" disabled>
                    Select severity...
                  </option>
                  <option value="minor">Minor (cosmetic)</option>
                  <option value="playable">
                    Playable (but needs attention)
                  </option>
                  <option value="unplayable">
                    Unplayable (machine is down)
                  </option>
                </select>
              </div>

              <Button
                type="submit"
                className="w-full bg-primary text-on-primary hover:bg-primary/90"
                disabled={!hasMachines}
              >
                Submit Issue Report
              </Button>
              <p className="text-center text-xs text-on-surface-variant">
                Prefer a full member account?{" "}
                <Link
                  href="/signup"
                  className="text-primary text-link underline-offset-2"
                >
                  Sign up here
                </Link>
                .
              </p>
            </form>
          </CardContent>
        </Card>
      </div>
    </MainLayout>
  );
}<|MERGE_RESOLUTION|>--- conflicted
+++ resolved
@@ -34,12 +34,9 @@
   const errorMessage = params.error
     ? decodeURIComponent(params.error)
     : undefined;
-<<<<<<< HEAD
   const machineIdFromQuery = params.machineId;
   const machineInitialsFromQuery = params.machine;
   const source = params.source;
-=======
->>>>>>> afc1e72a
   const hasMachines = machinesList.length > 0;
   const defaultMachineId = resolveDefaultMachineId(
     machinesList,
@@ -95,7 +92,6 @@
                 <Label htmlFor="machineId" className="text-on-surface">
                   Machine *
                 </Label>
-<<<<<<< HEAD
                 {source === "qr" && defaultMachineName ? (
                   <div className="rounded-lg border border-primary/20 bg-primary/5 p-4">
                     <div className="flex items-start justify-between gap-4">
@@ -147,6 +143,9 @@
                       data-testid="machine-select"
                       className="w-full rounded-md border border-outline-variant bg-surface px-3 py-2 text-sm text-on-surface"
                     >
+                      <option value="" disabled>
+                        Select a machine...
+                      </option>
                       {hasMachines ? (
                         machinesList.map((machine) => (
                           <option key={machine.id} value={machine.id}>
@@ -162,33 +161,6 @@
                     </p>
                   </>
                 )}
-=======
-                <select
-                  id="machineId"
-                  name="machineId"
-                  required
-                  defaultValue=""
-                  disabled={!hasMachines}
-                  data-testid="machine-select"
-                  className="w-full rounded-md border border-outline-variant bg-surface px-3 py-2 text-sm text-on-surface"
-                >
-                  <option value="" disabled>
-                    Select a machine...
-                  </option>
-                  {hasMachines ? (
-                    machinesList.map((machine) => (
-                      <option key={machine.id} value={machine.id}>
-                        {machine.name}
-                      </option>
-                    ))
-                  ) : (
-                    <option value="">No machines available</option>
-                  )}
-                </select>
-                <p className="text-xs text-on-surface-variant">
-                  Choose the machine that needs attention.
-                </p>
->>>>>>> afc1e72a
               </div>
 
               <div className="space-y-2">
