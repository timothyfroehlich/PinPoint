import { describe, it, expect, vi, beforeEach, afterEach } from "vitest";
import { forgotPasswordAction } from "./actions";

/**
 * Security-Critical Unit Tests for Auth Actions
 *
 * Tests origin resolution and allowlist validation to prevent:
 * - Host header injection attacks
 * - Open redirect vulnerabilities
 * - Port configuration bugs (whack-a-mole problem)
 *
 * Mocking Strategy:
 * - Next.js headers() is mocked to return test-controlled header values
 * - Supabase client is mocked to avoid database dependencies
 * - Flash messages are mocked to avoid cookie operations
 * - Logger is mocked to avoid console output
 *
 * IMPORTANT: Server Actions are async functions that use Next.js server context.
 * We mock the entire server context (headers, cookies) and the Supabase client.
 */

// Mock Next.js server modules BEFORE importing the module under test
vi.mock("next/headers", () => ({
  headers: vi.fn(),
  cookies: vi.fn(),
}));

// Mock Supabase client
vi.mock("~/lib/supabase/server", () => ({
  createClient: vi.fn(),
}));

// Mock logger
vi.mock("~/lib/logger", () => ({
  log: {
    info: vi.fn(),
    warn: vi.fn(),
    error: vi.fn(),
  },
}));

// Import mocked modules for type safety
import { headers } from "next/headers";
import { createClient } from "~/lib/supabase/server";

interface MockSupabaseClient {
  auth: {
    resetPasswordForEmail: ReturnType<
      typeof vi.fn<
        (
          email: string,
          options?: { redirectTo?: string }
        ) => Promise<{ error: { message: string } | null }>
      >
    >;
    getUser: ReturnType<typeof vi.fn<() => Promise<{ data: { user: null } }>>>;
  };
}

type SupabaseClient = Awaited<ReturnType<typeof createClient>>;

const createMockSupabase = (): MockSupabaseClient => ({
  auth: {
    resetPasswordForEmail: vi.fn(() =>
      Promise.resolve<{ error: { message: string } | null }>({ error: null })
    ),
    getUser: vi.fn(() =>
      Promise.resolve<{ data: { user: null } }>({ data: { user: null } })
    ),
  },
});

const mockCreateClient = (client: MockSupabaseClient): void => {
  vi.mocked(createClient).mockResolvedValue(
    client as unknown as SupabaseClient
  );
};

const expectRedirectToContain = (
  client: MockSupabaseClient,
  expectedOrigin: string
): void => {
  const callArgs =
    client.auth.resetPasswordForEmail.mock.calls.at(-1) ??
    client.auth.resetPasswordForEmail.mock.calls[0];

  expect(callArgs, "resetPasswordForEmail was not called").toBeDefined();

  const [, options] = callArgs;
  expect(options?.redirectTo).toContain(expectedOrigin);
};

describe("forgotPasswordAction - Origin Resolution", () => {
  beforeEach(() => {
    vi.clearAllMocks();
  });

  afterEach(() => {
    // Clean up environment variables
    vi.unstubAllEnvs();
  });

<<<<<<< HEAD
  it("should use origin header when present", async () => {
    // Ensure we're not affected by the test runner's PORT env var
    vi.stubEnv("PORT", "3000");
    vi.stubEnv("NEXT_PUBLIC_SITE_URL", "");

    // Mock headers to return origin
    vi.mocked(headers).mockResolvedValue({
      get: (key: string) => {
        if (key === "origin") return "http://localhost:3000";
        return null;
      },
    } as Headers);

    const mockSupabase = createMockSupabase();
    mockCreateClient(mockSupabase);

    const formData = new FormData();
    formData.set("email", "test@example.com");

    await forgotPasswordAction(undefined, formData);

    expect(mockSupabase.auth.resetPasswordForEmail).toHaveBeenCalled();
    expectRedirectToContain(mockSupabase, "http://localhost:3000");
  });

  it("should fall back to x-forwarded-proto + x-forwarded-host when origin missing", async () => {
=======
  it("should fail when NEXT_PUBLIC_SITE_URL is not set", async () => {
>>>>>>> 01a8a5fe
    // Ensure NEXT_PUBLIC_SITE_URL is not set
    vi.stubEnv("NEXT_PUBLIC_SITE_URL", "");
    vi.stubEnv("PORT", "3000"); // Allow localhost:3000

<<<<<<< HEAD
    // Use http protocol to match the allowlist (http://localhost:3000)
    vi.mocked(headers).mockResolvedValue({
      get: (key: string) => {
        if (key === "x-forwarded-proto") return "http";
        if (key === "x-forwarded-host") return "localhost:3000";
        if (key === "host") return "localhost:3000"; // host is checked, so return a valid one
        return null;
      },
    } as Headers);

=======
>>>>>>> 01a8a5fe
    const mockSupabase = createMockSupabase();
    mockCreateClient(mockSupabase);

    const formData = new FormData();
    formData.set("email", "test@example.com");

    const result = await forgotPasswordAction(undefined, formData);

    expect(result.ok).toBe(false);
    if (!result.ok) {
      expect(result.code).toBe("SERVER");
      expect(result.message).toBe(
        "Configuration error. Please contact support."
      );
    }
    expect(mockSupabase.auth.resetPasswordForEmail).not.toHaveBeenCalled();
  });

<<<<<<< HEAD
  it("should fall back to NEXT_PUBLIC_SITE_URL when all headers missing", async () => {
    vi.mocked(headers).mockResolvedValue({
      get: () => null,
    } as Headers);

    // Set env var using vi.stubEnv
=======
  it("should use NEXT_PUBLIC_SITE_URL when set", async () => {
>>>>>>> 01a8a5fe
    vi.stubEnv("NEXT_PUBLIC_SITE_URL", "https://pinpoint.example.com");

    const mockSupabase = createMockSupabase();
    mockCreateClient(mockSupabase);

    const formData = new FormData();
    formData.set("email", "test@example.com");

    await forgotPasswordAction(undefined, formData);

    expect(mockSupabase.auth.resetPasswordForEmail).toHaveBeenCalled();
    expectRedirectToContain(mockSupabase, "https://pinpoint.example.com");
  });

<<<<<<< HEAD
  it("should handle PORT environment variable for local dev", async () => {
    // Ensure NEXT_PUBLIC_SITE_URL is not set
    vi.stubEnv("NEXT_PUBLIC_SITE_URL", "");
    vi.stubEnv("PORT", "3100");

    // Make sure no host header is present so it falls back to PORT
    vi.mocked(headers).mockResolvedValue({
      get: () => null,
    } as Headers);

    const mockSupabase = createMockSupabase();
    mockCreateClient(mockSupabase);

    const formData = new FormData();
    formData.set("email", "test@example.com");

    await forgotPasswordAction(undefined, formData);

    expect(mockSupabase.auth.resetPasswordForEmail).toHaveBeenCalled();
    expectRedirectToContain(mockSupabase, "http://localhost:3100");
  });

  it("should handle referer header as ultimate fallback (preserving 127.0.0.1)", async () => {
    vi.stubEnv("PORT", "3200");
    vi.stubEnv("NEXT_PUBLIC_SITE_URL", "");

    vi.mocked(headers).mockResolvedValue({
      get: (key: string) => {
        // Referer uses 127.0.0.1, which is allowed but distinct from localhost default
        if (key === "referer") return "http://127.0.0.1:3200/forgot-password";
=======
  it("should ignore other headers and use NEXT_PUBLIC_SITE_URL", async () => {
    vi.stubEnv("NEXT_PUBLIC_SITE_URL", "https://pinpoint.example.com");

    // Provide headers that might otherwise confuse logic
    vi.mocked(headers).mockReturnValue({
      get: (key: string) => {
        if (key === "host") return "evil.com";
>>>>>>> 01a8a5fe
        return null;
      },
    } as Headers);

    const mockSupabase = createMockSupabase();
    mockCreateClient(mockSupabase);

    const formData = new FormData();
    formData.set("email", "test@example.com");

    await forgotPasswordAction(undefined, formData);

    expect(mockSupabase.auth.resetPasswordForEmail).toHaveBeenCalled();
<<<<<<< HEAD
    // Should use 127.0.0.1 from referer, not localhost from fallback
    expectRedirectToContain(mockSupabase, "http://127.0.0.1:3200");
=======
    expectRedirectToContain(mockSupabase, "https://pinpoint.example.com");
>>>>>>> 01a8a5fe
  });
});

describe("forgotPasswordAction - Origin Allowlist Validation", () => {
  beforeEach(() => {
    vi.clearAllMocks();
  });

  afterEach(() => {
    vi.unstubAllEnvs();
  });

<<<<<<< HEAD
  const setupMockForOrigin = (origin: string) => {
    vi.mocked(headers).mockResolvedValue({
      get: (key: string) => {
        if (key === "origin") return origin;
        return null;
      },
    } as Headers);

    const mockSupabase = createMockSupabase();
    mockCreateClient(mockSupabase);
    return mockSupabase;
  };

  it("should accept configured PORT (e.g. 3100)", async () => {
    // Simulate running on port 3100
    vi.stubEnv("PORT", "3100");
    const mockSupabase = setupMockForOrigin("http://localhost:3100");
=======
  it("should accept localhost:3000 when configured as site URL", async () => {
    vi.stubEnv("NEXT_PUBLIC_SITE_URL", "http://localhost:3000");
    const mockSupabase = createMockSupabase();
    mockCreateClient(mockSupabase);
>>>>>>> 01a8a5fe

    const formData = new FormData();
    formData.set("email", "test@example.com");

    const result = await forgotPasswordAction(undefined, formData);

    expect(result.ok).toBe(true);
    expect(mockSupabase.auth.resetPasswordForEmail).toHaveBeenCalled();
  });

<<<<<<< HEAD
  it("should accept default port 3000 if PORT is unset", async () => {
    vi.unstubAllEnvs(); // Ensure PORT is unset
    const mockSupabase = setupMockForOrigin("http://localhost:3000");
=======
  it("should accept localhost:3100 when configured as site URL", async () => {
    vi.stubEnv("NEXT_PUBLIC_SITE_URL", "http://localhost:3100");
    const mockSupabase = createMockSupabase();
    mockCreateClient(mockSupabase);
>>>>>>> 01a8a5fe

    const formData = new FormData();
    formData.set("email", "test@example.com");

    const result = await forgotPasswordAction(undefined, formData);

    expect(result.ok).toBe(true);
    expect(mockSupabase.auth.resetPasswordForEmail).toHaveBeenCalled();
  });

  it("should accept any valid URL configured in NEXT_PUBLIC_SITE_URL", async () => {
    vi.stubEnv("NEXT_PUBLIC_SITE_URL", "https://any-valid-url.com");
    const mockSupabase = createMockSupabase();
    mockCreateClient(mockSupabase);

    const formData = new FormData();
    formData.set("email", "test@example.com");

    const result = await forgotPasswordAction(undefined, formData);

    expect(result.ok).toBe(true);
    expect(mockSupabase.auth.resetPasswordForEmail).toHaveBeenCalled();
<<<<<<< HEAD
  });

  it("should reject unknown origin (security)", async () => {
    // Ensure NEXT_PUBLIC_SITE_URL is not set
    vi.stubEnv("NEXT_PUBLIC_SITE_URL", "");
    vi.stubEnv("PORT", "3000");

    // Provide headers that construct an evil origin via host header
    vi.mocked(headers).mockResolvedValue({
      get: (key: string) => {
        if (key === "host") return "evil.com";
        return null;
      },
    } as never);

    const mockSupabase = {
      auth: {
        resetPasswordForEmail: vi.fn().mockResolvedValue({ error: null }),
        getUser: vi.fn().mockResolvedValue({ data: { user: null } }),
      },
    };
    vi.mocked(createClient).mockResolvedValue(mockSupabase as never);

    const formData = new FormData();
    formData.set("email", "test@example.com");

    const result = await forgotPasswordAction(undefined, formData);

    expect(result.ok).toBe(false);
    if (!result.ok) {
      expect(result.code).toBe("SERVER");
    }
=======
    expectRedirectToContain(mockSupabase, "https://any-valid-url.com");
>>>>>>> 01a8a5fe
  });
});<|MERGE_RESOLUTION|>--- conflicted
+++ resolved
@@ -100,53 +100,11 @@
     vi.unstubAllEnvs();
   });
 
-<<<<<<< HEAD
-  it("should use origin header when present", async () => {
-    // Ensure we're not affected by the test runner's PORT env var
-    vi.stubEnv("PORT", "3000");
-    vi.stubEnv("NEXT_PUBLIC_SITE_URL", "");
-
-    // Mock headers to return origin
-    vi.mocked(headers).mockResolvedValue({
-      get: (key: string) => {
-        if (key === "origin") return "http://localhost:3000";
-        return null;
-      },
-    } as Headers);
-
-    const mockSupabase = createMockSupabase();
-    mockCreateClient(mockSupabase);
-
-    const formData = new FormData();
-    formData.set("email", "test@example.com");
-
-    await forgotPasswordAction(undefined, formData);
-
-    expect(mockSupabase.auth.resetPasswordForEmail).toHaveBeenCalled();
-    expectRedirectToContain(mockSupabase, "http://localhost:3000");
-  });
-
-  it("should fall back to x-forwarded-proto + x-forwarded-host when origin missing", async () => {
-=======
   it("should fail when NEXT_PUBLIC_SITE_URL is not set", async () => {
->>>>>>> 01a8a5fe
     // Ensure NEXT_PUBLIC_SITE_URL is not set
     vi.stubEnv("NEXT_PUBLIC_SITE_URL", "");
     vi.stubEnv("PORT", "3000"); // Allow localhost:3000
 
-<<<<<<< HEAD
-    // Use http protocol to match the allowlist (http://localhost:3000)
-    vi.mocked(headers).mockResolvedValue({
-      get: (key: string) => {
-        if (key === "x-forwarded-proto") return "http";
-        if (key === "x-forwarded-host") return "localhost:3000";
-        if (key === "host") return "localhost:3000"; // host is checked, so return a valid one
-        return null;
-      },
-    } as Headers);
-
-=======
->>>>>>> 01a8a5fe
     const mockSupabase = createMockSupabase();
     mockCreateClient(mockSupabase);
 
@@ -165,16 +123,7 @@
     expect(mockSupabase.auth.resetPasswordForEmail).not.toHaveBeenCalled();
   });
 
-<<<<<<< HEAD
-  it("should fall back to NEXT_PUBLIC_SITE_URL when all headers missing", async () => {
-    vi.mocked(headers).mockResolvedValue({
-      get: () => null,
-    } as Headers);
-
-    // Set env var using vi.stubEnv
-=======
   it("should use NEXT_PUBLIC_SITE_URL when set", async () => {
->>>>>>> 01a8a5fe
     vi.stubEnv("NEXT_PUBLIC_SITE_URL", "https://pinpoint.example.com");
 
     const mockSupabase = createMockSupabase();
@@ -189,38 +138,6 @@
     expectRedirectToContain(mockSupabase, "https://pinpoint.example.com");
   });
 
-<<<<<<< HEAD
-  it("should handle PORT environment variable for local dev", async () => {
-    // Ensure NEXT_PUBLIC_SITE_URL is not set
-    vi.stubEnv("NEXT_PUBLIC_SITE_URL", "");
-    vi.stubEnv("PORT", "3100");
-
-    // Make sure no host header is present so it falls back to PORT
-    vi.mocked(headers).mockResolvedValue({
-      get: () => null,
-    } as Headers);
-
-    const mockSupabase = createMockSupabase();
-    mockCreateClient(mockSupabase);
-
-    const formData = new FormData();
-    formData.set("email", "test@example.com");
-
-    await forgotPasswordAction(undefined, formData);
-
-    expect(mockSupabase.auth.resetPasswordForEmail).toHaveBeenCalled();
-    expectRedirectToContain(mockSupabase, "http://localhost:3100");
-  });
-
-  it("should handle referer header as ultimate fallback (preserving 127.0.0.1)", async () => {
-    vi.stubEnv("PORT", "3200");
-    vi.stubEnv("NEXT_PUBLIC_SITE_URL", "");
-
-    vi.mocked(headers).mockResolvedValue({
-      get: (key: string) => {
-        // Referer uses 127.0.0.1, which is allowed but distinct from localhost default
-        if (key === "referer") return "http://127.0.0.1:3200/forgot-password";
-=======
   it("should ignore other headers and use NEXT_PUBLIC_SITE_URL", async () => {
     vi.stubEnv("NEXT_PUBLIC_SITE_URL", "https://pinpoint.example.com");
 
@@ -228,7 +145,6 @@
     vi.mocked(headers).mockReturnValue({
       get: (key: string) => {
         if (key === "host") return "evil.com";
->>>>>>> 01a8a5fe
         return null;
       },
     } as Headers);
@@ -242,12 +158,7 @@
     await forgotPasswordAction(undefined, formData);
 
     expect(mockSupabase.auth.resetPasswordForEmail).toHaveBeenCalled();
-<<<<<<< HEAD
-    // Should use 127.0.0.1 from referer, not localhost from fallback
-    expectRedirectToContain(mockSupabase, "http://127.0.0.1:3200");
-=======
     expectRedirectToContain(mockSupabase, "https://pinpoint.example.com");
->>>>>>> 01a8a5fe
   });
 });
 
@@ -260,30 +171,10 @@
     vi.unstubAllEnvs();
   });
 
-<<<<<<< HEAD
-  const setupMockForOrigin = (origin: string) => {
-    vi.mocked(headers).mockResolvedValue({
-      get: (key: string) => {
-        if (key === "origin") return origin;
-        return null;
-      },
-    } as Headers);
-
-    const mockSupabase = createMockSupabase();
-    mockCreateClient(mockSupabase);
-    return mockSupabase;
-  };
-
-  it("should accept configured PORT (e.g. 3100)", async () => {
-    // Simulate running on port 3100
-    vi.stubEnv("PORT", "3100");
-    const mockSupabase = setupMockForOrigin("http://localhost:3100");
-=======
   it("should accept localhost:3000 when configured as site URL", async () => {
     vi.stubEnv("NEXT_PUBLIC_SITE_URL", "http://localhost:3000");
     const mockSupabase = createMockSupabase();
     mockCreateClient(mockSupabase);
->>>>>>> 01a8a5fe
 
     const formData = new FormData();
     formData.set("email", "test@example.com");
@@ -294,16 +185,10 @@
     expect(mockSupabase.auth.resetPasswordForEmail).toHaveBeenCalled();
   });
 
-<<<<<<< HEAD
-  it("should accept default port 3000 if PORT is unset", async () => {
-    vi.unstubAllEnvs(); // Ensure PORT is unset
-    const mockSupabase = setupMockForOrigin("http://localhost:3000");
-=======
   it("should accept localhost:3100 when configured as site URL", async () => {
     vi.stubEnv("NEXT_PUBLIC_SITE_URL", "http://localhost:3100");
     const mockSupabase = createMockSupabase();
     mockCreateClient(mockSupabase);
->>>>>>> 01a8a5fe
 
     const formData = new FormData();
     formData.set("email", "test@example.com");
@@ -326,41 +211,6 @@
 
     expect(result.ok).toBe(true);
     expect(mockSupabase.auth.resetPasswordForEmail).toHaveBeenCalled();
-<<<<<<< HEAD
-  });
-
-  it("should reject unknown origin (security)", async () => {
-    // Ensure NEXT_PUBLIC_SITE_URL is not set
-    vi.stubEnv("NEXT_PUBLIC_SITE_URL", "");
-    vi.stubEnv("PORT", "3000");
-
-    // Provide headers that construct an evil origin via host header
-    vi.mocked(headers).mockResolvedValue({
-      get: (key: string) => {
-        if (key === "host") return "evil.com";
-        return null;
-      },
-    } as never);
-
-    const mockSupabase = {
-      auth: {
-        resetPasswordForEmail: vi.fn().mockResolvedValue({ error: null }),
-        getUser: vi.fn().mockResolvedValue({ data: { user: null } }),
-      },
-    };
-    vi.mocked(createClient).mockResolvedValue(mockSupabase as never);
-
-    const formData = new FormData();
-    formData.set("email", "test@example.com");
-
-    const result = await forgotPasswordAction(undefined, formData);
-
-    expect(result.ok).toBe(false);
-    if (!result.ok) {
-      expect(result.code).toBe("SERVER");
-    }
-=======
     expectRedirectToContain(mockSupabase, "https://any-valid-url.com");
->>>>>>> 01a8a5fe
   });
 });