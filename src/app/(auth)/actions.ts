--- conflicted
+++ resolved
@@ -68,7 +68,6 @@
       password,
     });
 
-<<<<<<< HEAD
     // Defensive check - Supabase types guarantee user exists if no error,
     // but we check both for safety
     // eslint-disable-next-line @typescript-eslint/no-unnecessary-condition
@@ -77,16 +76,11 @@
         { email, error: error?.message, action: "login" },
         "Login authentication failed"
       );
-=======
-    // Check for authentication error
-    // Supabase types guarantee user exists if no error
-    if (error) {
->>>>>>> 4acbf325
       await setFlash({
         type: "error",
         message: "Invalid email or password",
       });
-      return err("AUTH", error.message);
+      return err("AUTH", error?.message ?? "Authentication failed");
     }
 
     log.info(
@@ -255,19 +249,15 @@
       return; // Early exit without redirect
     }
 
-<<<<<<< HEAD
     log.info(
       { userId: user?.id, action: "logout" },
       "User logged out successfully"
     );
 
-=======
->>>>>>> 4acbf325
     await setFlash({
       type: "success",
       message: "Signed out successfully",
     });
-<<<<<<< HEAD
   } catch (cause) {
     log.error(
       {
@@ -277,9 +267,6 @@
       },
       "Logout server error"
     );
-=======
-  } catch {
->>>>>>> 4acbf325
     await setFlash({
       type: "error",
       message: "Something went wrong",
