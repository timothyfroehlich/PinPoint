"use server";

import { redirect } from "next/navigation";
import { createClient } from "~/lib/supabase/server";
import { type Result, ok, err } from "~/lib/result";
import {
  loginSchema,
  signupSchema,
  forgotPasswordSchema,
  resetPasswordSchema,
} from "./schemas";
import { log } from "~/lib/logger";
import {
  checkLoginIpLimit,
  checkLoginAccountLimit,
  checkSignupLimit,
  checkForgotPasswordLimit,
  getClientIp,
  formatResetTime,
} from "~/lib/rate-limit";

/**
 * Result Types
 */

export type LoginResult = Result<
  { userId: string },
  "VALIDATION" | "AUTH" | "SERVER" | "RATE_LIMIT",
  { submittedEmail: string }
>;

export type SignupResult = Result<
  { userId: string },
  | "VALIDATION"
  | "EMAIL_TAKEN"
  | "SERVER"
  | "CONFIRMATION_REQUIRED"
  | "RATE_LIMIT"
>;

export type LogoutResult = Result<void, "SERVER">;

export type ForgotPasswordResult = Result<void, "VALIDATION" | "SERVER">;

export type ResetPasswordResult = Result<void, "VALIDATION" | "SERVER">;

/**
 * Login Action
 *
 * Authenticates user with email and password.
 * Supports "Remember Me" for persistent sessions.
 *
 * @param _prevState - The previous state of the form
 * @param formData - Form data containing email, password, and optional rememberMe
 * @returns LoginResult with user ID or error
 */
export async function loginAction(
  _prevState: LoginResult | undefined,
  formData: FormData
): Promise<LoginResult> {
  // Validate input
  const parsed = loginSchema.safeParse({
    email: formData.get("email"),
    password: formData.get("password"),
    rememberMe: formData.get("rememberMe") === "on",
  });

  const emailEntry = formData.get("email");
  const submittedEmail = typeof emailEntry === "string" ? emailEntry : "";

  if (!parsed.success) {
    log.warn(
      { errors: parsed.error.issues, action: "login" },
      "Login validation failed"
    );

    return err("VALIDATION", "Invalid input", { submittedEmail });
  }

  const { email, password } = parsed.data;
  // Note: rememberMe is validated but not used currently
  // SSR sessions persist via cookies regardless of this setting

  try {
    // Rate limiting: Check IP-based limit first
    const ip = await getClientIp();
    const ipLimit = await checkLoginIpLimit(ip);

    if (!ipLimit.success) {
      log.warn(
        { ip, action: "login", resetIn: formatResetTime(ipLimit.reset) },
        "Login IP rate limit exceeded"
      );
      return err(
        "RATE_LIMIT",
        `Too many login attempts. Please try again in ${formatResetTime(ipLimit.reset)}.`,
        { submittedEmail }
      );
    }

    // Rate limiting: Check account-based limit
    const accountLimit = await checkLoginAccountLimit(email);

    if (!accountLimit.success) {
      log.warn(
        {
          email: email.substring(0, 3) + "***",
          action: "login",
          resetIn: formatResetTime(accountLimit.reset),
        },
        "Login account rate limit exceeded"
      );
      return err(
        "RATE_LIMIT",
        `Too many login attempts for this account. Please try again in ${formatResetTime(accountLimit.reset)}.`,
        { submittedEmail }
      );
    }

    const supabase = await createClient();

    // Sign in with Supabase Auth
    // Note: Remember Me is for UX only - SSR sessions persist via cookies
    // The rememberMe value could be used to adjust cookie expiry if needed
    const { data, error } = await supabase.auth.signInWithPassword({
      email,
      password,
    });

    // Defensive check - Supabase types guarantee user exists if no error,
    // but we check both for safety
    // eslint-disable-next-line @typescript-eslint/no-unnecessary-condition
    if (error || !data.user) {
      log.warn(
        { action: "login", error: error?.message },
        "Login authentication failed"
      );

      return err("AUTH", error?.message ?? "Authentication failed", {
        submittedEmail,
      });
    }

    log.info(
      { userId: data.user.id, action: "login" },
      "User logged in successfully"
    );
    redirect("/dashboard");
  } catch (error) {
    log.error(
      {
        error: error instanceof Error ? error.message : "Unknown",
        stack: error instanceof Error ? error.stack : undefined,
        action: "login",
      },
      "Login server error"
    );

    return err("SERVER", error instanceof Error ? error.message : "Unknown", {
      submittedEmail,
    });
  }
}

/**
 * Signup Action
 *
 * Creates a new user account with email and password.
 * User profile is auto-created via database trigger (see supabase/seed.sql).
 *
 * @param _prevState - The previous state of the form
 * @param formData - Form data containing name, email, and password
 * @returns SignupResult with user ID or error
 */
export async function signupAction(
  _prevState: SignupResult | undefined,
  formData: FormData
): Promise<SignupResult> {
  // Validate input
  const parsed = signupSchema.safeParse({
    name: formData.get("name"),
    email: formData.get("email"),
    password: formData.get("password"),
  });

  if (!parsed.success) {
    log.warn(
      { errors: parsed.error.issues, action: "signup" },
      "Signup validation failed"
    );

    return err("VALIDATION", "Invalid input");
  }

  const { name, email, password } = parsed.data;

  try {
    // Rate limiting: Check IP-based limit
    const ip = await getClientIp();
    const ipLimit = await checkSignupLimit(ip);

    if (!ipLimit.success) {
      log.warn(
        { ip, action: "signup", resetIn: formatResetTime(ipLimit.reset) },
        "Signup rate limit exceeded"
      );
      return err(
        "RATE_LIMIT",
        `Too many signup attempts. Please try again in ${formatResetTime(ipLimit.reset)}.`
      );
    }

    const supabase = await createClient();

    // Create user with Supabase Auth
    const { data, error } = await supabase.auth.signUp({
      email,
      password,
      options: {
        data: {
          name, // Passed to trigger for user_profiles.name
        },
      },
    });

    if (error) {
      // Check for duplicate email
      if (error.message.includes("already registered")) {
        log.warn(
          { action: "signup", error: error.message },
          "Signup failed: email already registered"
        );

        return err("EMAIL_TAKEN", error.message);
      }

      log.error(
        { action: "signup", error: error.message },
        "Signup failed: Supabase error"
      );

      return err("SERVER", error.message);
    }

    if (!data.user) {
      log.error({ action: "signup" }, "Signup failed: no user returned");
      return err("SERVER", "No user returned");
    }

    // Check if email confirmation is required (user created but no session)
    // eslint-disable-next-line @typescript-eslint/no-unnecessary-condition
    if (data.user && !data.session) {
      log.info(
        { userId: data.user.id, action: "signup" },
        "User signed up, confirmation required"
      );

      redirect("/login");
    }

    log.info(
      { userId: data.user.id, action: "signup" },
      "User signed up successfully"
    );
    redirect("/dashboard");
  } catch (error) {
    // If redirect was thrown, re-throw it
    if (error instanceof Error && error.message === "NEXT_REDIRECT") {
      throw error;
    }
    // Also check for digest property which Next.js uses
    if (
      typeof error === "object" &&
      error !== null &&
      "digest" in error &&
      String(error.digest).startsWith("NEXT_REDIRECT")
    ) {
      throw error;
    }

    log.error(
      {
        error: error instanceof Error ? error.message : "Unknown",
        stack: error instanceof Error ? error.stack : undefined,
        action: "signup",
      },
      "Signup server error"
    );

    return err("SERVER", error instanceof Error ? error.message : "Unknown");
  }
}

/**
 * Logout Action
 *
 * Signs out the current user and clears their session.
 */
export async function logoutAction(): Promise<void> {
  try {
    const supabase = await createClient();

    // Get user before signing out for logging
    const {
      data: { user },
    } = await supabase.auth.getUser();

    const { error } = await supabase.auth.signOut();

    if (error) {
      log.error(
        { userId: user?.id, error: error.message, action: "logout" },
        "Logout failed"
      );

      return; // Early exit without redirect
    }

    log.info(
      { userId: user?.id, action: "logout" },
      "User logged out successfully"
    );
  } catch (cause) {
    log.error(
      {
        error: cause instanceof Error ? cause.message : "Unknown",
        stack: cause instanceof Error ? cause.stack : undefined,
        action: "logout",
      },
      "Logout server error"
    );
  } finally {
    // Always redirect to home after logout attempt
    redirect("/");
  }
}

/**
 * Forgot Password Action
 *
 * Sends a password reset email to the user.
 * The email contains a link to reset the password.
 *
 * @param formData - Form data containing email
 * @returns ForgotPasswordResult
 */
export async function forgotPasswordAction(
  _prevState: ForgotPasswordResult | undefined,
  formData: FormData
): Promise<ForgotPasswordResult> {
  // Validate input
  const parsed = forgotPasswordSchema.safeParse({
    email: formData.get("email"),
  });

  if (!parsed.success) {
    log.warn(
      { errors: parsed.error.issues, action: "forgot-password" },
      "Forgot password validation failed"
    );

    return err("VALIDATION", "Invalid input");
  }

  const { email } = parsed.data;

  try {
    // Rate limiting: Check email-based limit
    // Note: We check rate limit AFTER validation but BEFORE sending email
    // We still return success to prevent email enumeration
    const emailLimit = await checkForgotPasswordLimit(email);

    if (!emailLimit.success) {
      log.warn(
        {
          email: email.substring(0, 3) + "***",
          action: "forgot-password",
          resetIn: formatResetTime(emailLimit.reset),
        },
        "Forgot password rate limit exceeded"
      );
      // Return success to prevent email enumeration
      // The rate limit is enforced but not revealed to the user
      return ok(undefined);
    }

    const supabase = await createClient();

    // CHANGED: Fail closed if NEXT_PUBLIC_SITE_URL not configured
    const siteUrl = process.env["NEXT_PUBLIC_SITE_URL"];

<<<<<<< HEAD
    // Validate origin against allowlist to prevent host header injection
    // We allow:
    // 1. The configured site URL (production)
    // 2. The configured local port (development)
    // 3. Default localhost:3000 (development fallback)
    const localPort = process.env["PORT"] ?? "3000";
=======
    if (!siteUrl) {
      log.error(
        { action: "forgot-password" },
        "NEXT_PUBLIC_SITE_URL not configured - cannot send password reset email"
      );
      return err("SERVER", "Configuration error. Please contact support.");
    }

    const origin = siteUrl; // No fallback, fail if not configured

    // Validate origin against allowlist (keep existing validation)
>>>>>>> 01a8a5fe
    const allowedOrigins = [
      siteUrl,
      `http://localhost:${localPort}`,
      // Also allow 127.0.0.1 for local dev consistency
      `http://127.0.0.1:${localPort}`,
    ].filter((url): url is string => typeof url === "string" && url.length > 0);

    if (!allowedOrigins.some((allowed) => origin.startsWith(allowed))) {
      log.warn(
        { origin, action: "forgot-password" },
        "Invalid origin detected for password reset"
      );
      return err("SERVER", "Invalid origin for password reset");
    }

    log.info(
      { action: "forgot-password", origin },
      "Resolved password reset redirect origin"
    );
    const callbackUrl = new URL("/auth/callback", origin);
    callbackUrl.searchParams.set("next", "/reset-password");
    const redirectTo = callbackUrl.toString();

    const { error } = await supabase.auth.resetPasswordForEmail(email, {
      redirectTo,
    });

    if (error) {
      log.error(
        { action: "forgot-password", error: error.message },
        "Password reset email failed"
      );
      return err("SERVER", error.message);
    }

    log.info(
      { email, action: "forgot-password" },
      "Password reset email sent successfully"
    );

    // Always show success message even if email doesn't exist
    // This prevents email enumeration attacks
    return ok(undefined);
  } catch (error) {
    log.error(
      {
        error: error instanceof Error ? error.message : "Unknown",
        stack: error instanceof Error ? error.stack : undefined,
        action: "forgot-password",
      },
      "Forgot password server error"
    );
    return err("SERVER", error instanceof Error ? error.message : "Unknown");
  }
}

/**
 * Reset Password Action
 *
 * Updates the user's password after they click the reset link.
 * User must be authenticated via the reset link token.
 *
 * @param _prevState - The previous state of the form
 * @param formData - Form data containing new password and confirmation
 * @returns ResetPasswordResult
 */
export async function resetPasswordAction(
  _prevState: ResetPasswordResult | undefined,
  formData: FormData
): Promise<ResetPasswordResult> {
  // Validate input
  const parsed = resetPasswordSchema.safeParse({
    password: formData.get("password"),
    confirmPassword: formData.get("confirmPassword"),
  });

  if (!parsed.success) {
    log.warn(
      { errors: parsed.error.issues, action: "reset-password" },
      "Reset password validation failed"
    );

    return err("VALIDATION", "Invalid input");
  }

  const { password } = parsed.data;

  try {
    const supabase = await createClient();

    // Verify user is authenticated (should be authenticated via reset link)
    const {
      data: { user },
    } = await supabase.auth.getUser();

    if (!user) {
      log.warn({ action: "reset-password" }, "User not authenticated");

      return err("SERVER", "Not authenticated");
    }

    // Update password
    const { error } = await supabase.auth.updateUser({
      password,
    });

    if (error) {
      log.error(
        { userId: user.id, action: "reset-password", error: error.message },
        "Password update failed"
      );

      return err("SERVER", error.message);
    }

    log.info(
      { userId: user.id, action: "reset-password" },
      "Password updated successfully"
    );
    await supabase.auth.signOut();
    redirect("/login");
  } catch (error) {
    log.error(
      {
        error: error instanceof Error ? error.message : "Unknown",
        stack: error instanceof Error ? error.stack : undefined,
        action: "reset-password",
      },
      "Reset password server error"
    );

    return err("SERVER", error instanceof Error ? error.message : "Unknown");
  }
}<|MERGE_RESOLUTION|>--- conflicted
+++ resolved
@@ -389,14 +389,13 @@
     // CHANGED: Fail closed if NEXT_PUBLIC_SITE_URL not configured
     const siteUrl = process.env["NEXT_PUBLIC_SITE_URL"];
 
-<<<<<<< HEAD
     // Validate origin against allowlist to prevent host header injection
     // We allow:
     // 1. The configured site URL (production)
     // 2. The configured local port (development)
     // 3. Default localhost:3000 (development fallback)
     const localPort = process.env["PORT"] ?? "3000";
-=======
+
     if (!siteUrl) {
       log.error(
         { action: "forgot-password" },
@@ -406,9 +405,6 @@
     }
 
     const origin = siteUrl; // No fallback, fail if not configured
-
-    // Validate origin against allowlist (keep existing validation)
->>>>>>> 01a8a5fe
     const allowedOrigins = [
       siteUrl,
       `http://localhost:${localPort}`,
@@ -445,7 +441,7 @@
     }
 
     log.info(
-      { email, action: "forgot-password" },
+      { action: "forgot-password" },
       "Password reset email sent successfully"
     );
 
