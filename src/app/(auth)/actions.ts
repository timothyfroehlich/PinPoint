"use server";

import { redirect } from "next/navigation";
import { createClient } from "~/lib/supabase/server";
import { type Result, ok, err } from "~/lib/result";
import { setFlash } from "~/lib/flash";
import { loginSchema, signupSchema } from "./schemas";
import { log } from "~/lib/logger";

/**
 * Result Types
 */

export type LoginResult = Result<
  { userId: string },
  "VALIDATION" | "AUTH" | "SERVER"
>;

export type SignupResult = Result<
  { userId: string },
  "VALIDATION" | "EMAIL_TAKEN" | "SERVER"
>;

export type LogoutResult = Result<void, "SERVER">;

/**
 * Login Action
 *
 * Authenticates user with email and password.
 * Supports "Remember Me" for persistent sessions.
 *
 * @param formData - Form data containing email, password, and optional rememberMe
 * @returns LoginResult with user ID or error
 */
export async function loginAction(formData: FormData): Promise<LoginResult> {
  // Validate input
  const parsed = loginSchema.safeParse({
    email: formData.get("email"),
    password: formData.get("password"),
    rememberMe: formData.get("rememberMe") === "on",
  });

  if (!parsed.success) {
    const firstError = parsed.error.issues[0];
    log.warn(
      { errors: parsed.error.issues, action: "login" },
      "Login validation failed"
    );
    await setFlash({
      type: "error",
      message: firstError?.message ?? "Invalid input",
    });
    return err("VALIDATION", "Invalid input");
  }

  const { email, password } = parsed.data;
  // Note: rememberMe is validated but not used currently
  // SSR sessions persist via cookies regardless of this setting

  try {
    const supabase = await createClient();

    // Sign in with Supabase Auth
    // Note: Remember Me is for UX only - SSR sessions persist via cookies
    // The rememberMe value could be used to adjust cookie expiry if needed
    const { data, error } = await supabase.auth.signInWithPassword({
      email,
      password,
    });

    // Defensive check - Supabase types guarantee user exists if no error,
    // but we check both for safety
    // eslint-disable-next-line @typescript-eslint/no-unnecessary-condition
    if (error || !data.user) {
      log.warn(
<<<<<<< HEAD
        { email, error: error?.message, action: "login" },
=======
        { action: "login", error: error?.message },
>>>>>>> 5440b718
        "Login authentication failed"
      );
      await setFlash({
        type: "error",
        message: "Invalid email or password",
      });
      return err("AUTH", error?.message ?? "Authentication failed");
    }

    log.info(
<<<<<<< HEAD
      { userId: data.user.id, email: data.user.email, action: "login" },
=======
      { userId: data.user.id, action: "login" },
>>>>>>> 5440b718
      "User logged in successfully"
    );

    await setFlash({
      type: "success",
      message: "Welcome back!",
    });

    // Return success (redirect happens in page component)
    return ok({ userId: data.user.id });
  } catch (error) {
    log.error(
      {
        error: error instanceof Error ? error.message : "Unknown",
        stack: error instanceof Error ? error.stack : undefined,
        action: "login",
      },
      "Login server error"
    );
    await setFlash({
      type: "error",
      message: "Something went wrong. Please try again.",
    });
    return err("SERVER", error instanceof Error ? error.message : "Unknown");
  }
}

/**
 * Signup Action
 *
 * Creates a new user account with email and password.
 * User profile is auto-created via database trigger (see supabase/seed.sql).
 *
 * @param formData - Form data containing name, email, and password
 * @returns SignupResult with user ID or error
 */
export async function signupAction(formData: FormData): Promise<SignupResult> {
  // Validate input
  const parsed = signupSchema.safeParse({
    name: formData.get("name"),
    email: formData.get("email"),
    password: formData.get("password"),
  });

  if (!parsed.success) {
    const firstError = parsed.error.issues[0];
    log.warn(
      { errors: parsed.error.issues, action: "signup" },
      "Signup validation failed"
    );
    await setFlash({
      type: "error",
      message: firstError?.message ?? "Please check your input",
    });
    return err("VALIDATION", "Invalid input");
  }

  const { name, email, password } = parsed.data;

  try {
    const supabase = await createClient();

    // Create user with Supabase Auth
    const { data, error } = await supabase.auth.signUp({
      email,
      password,
      options: {
        data: {
          name, // Passed to trigger for user_profiles.name
        },
      },
    });

    if (error) {
      // Check for duplicate email
      if (error.message.includes("already registered")) {
        log.warn(
<<<<<<< HEAD
          { email, error: error.message, action: "signup" },
=======
          { action: "signup", error: error.message },
>>>>>>> 5440b718
          "Signup failed: email already registered"
        );
        await setFlash({
          type: "error",
          message: "An account with this email already exists",
        });
        return err("EMAIL_TAKEN", error.message);
      }

      log.error(
<<<<<<< HEAD
        { email, error: error.message, action: "signup" },
=======
        { action: "signup", error: error.message },
>>>>>>> 5440b718
        "Signup failed: Supabase error"
      );
      await setFlash({
        type: "error",
        message: error.message,
      });
      return err("SERVER", error.message);
    }

    if (!data.user) {
<<<<<<< HEAD
      log.error({ email, action: "signup" }, "Signup failed: no user returned");
=======
      log.error({ action: "signup" }, "Signup failed: no user returned");
>>>>>>> 5440b718
      await setFlash({
        type: "error",
        message: "Failed to create account",
      });
      return err("SERVER", "No user returned");
    }

    log.info(
<<<<<<< HEAD
      { userId: data.user.id, email: data.user.email, action: "signup" },
=======
      { userId: data.user.id, action: "signup" },
>>>>>>> 5440b718
      "User signed up successfully"
    );

    await setFlash({
      type: "success",
      message: "Account created successfully!",
    });

    // Return success (redirect happens in page component)
    return ok({ userId: data.user.id });
  } catch (error) {
    log.error(
      {
        error: error instanceof Error ? error.message : "Unknown",
        stack: error instanceof Error ? error.stack : undefined,
        action: "signup",
      },
      "Signup server error"
    );
    await setFlash({
      type: "error",
      message: "Something went wrong. Please try again.",
    });
    return err("SERVER", error instanceof Error ? error.message : "Unknown");
  }
}

/**
 * Logout Action
 *
 * Signs out the current user and clears their session.
 */
export async function logoutAction(): Promise<void> {
  try {
    const supabase = await createClient();

    // Get user before signing out for logging
    const {
      data: { user },
    } = await supabase.auth.getUser();

    const { error } = await supabase.auth.signOut();

    if (error) {
      log.error(
        { userId: user?.id, error: error.message, action: "logout" },
        "Logout failed"
      );
      await setFlash({
        type: "error",
        message: "Failed to sign out",
      });
      return; // Early exit without redirect
    }

    log.info(
      { userId: user?.id, action: "logout" },
      "User logged out successfully"
    );

    await setFlash({
      type: "success",
      message: "Signed out successfully",
    });
  } catch (cause) {
    log.error(
      {
        error: cause instanceof Error ? cause.message : "Unknown",
        stack: cause instanceof Error ? cause.stack : undefined,
        action: "logout",
      },
      "Logout server error"
    );
    await setFlash({
      type: "error",
      message: "Something went wrong",
    });
  } finally {
    // Always redirect to home after logout attempt
    redirect("/");
  }
}<|MERGE_RESOLUTION|>--- conflicted
+++ resolved
@@ -73,11 +73,7 @@
     // eslint-disable-next-line @typescript-eslint/no-unnecessary-condition
     if (error || !data.user) {
       log.warn(
-<<<<<<< HEAD
-        { email, error: error?.message, action: "login" },
-=======
         { action: "login", error: error?.message },
->>>>>>> 5440b718
         "Login authentication failed"
       );
       await setFlash({
@@ -88,11 +84,7 @@
     }
 
     log.info(
-<<<<<<< HEAD
-      { userId: data.user.id, email: data.user.email, action: "login" },
-=======
       { userId: data.user.id, action: "login" },
->>>>>>> 5440b718
       "User logged in successfully"
     );
 
@@ -170,11 +162,7 @@
       // Check for duplicate email
       if (error.message.includes("already registered")) {
         log.warn(
-<<<<<<< HEAD
-          { email, error: error.message, action: "signup" },
-=======
           { action: "signup", error: error.message },
->>>>>>> 5440b718
           "Signup failed: email already registered"
         );
         await setFlash({
@@ -185,11 +173,7 @@
       }
 
       log.error(
-<<<<<<< HEAD
-        { email, error: error.message, action: "signup" },
-=======
         { action: "signup", error: error.message },
->>>>>>> 5440b718
         "Signup failed: Supabase error"
       );
       await setFlash({
@@ -200,11 +184,7 @@
     }
 
     if (!data.user) {
-<<<<<<< HEAD
-      log.error({ email, action: "signup" }, "Signup failed: no user returned");
-=======
       log.error({ action: "signup" }, "Signup failed: no user returned");
->>>>>>> 5440b718
       await setFlash({
         type: "error",
         message: "Failed to create account",
@@ -213,11 +193,7 @@
     }
 
     log.info(
-<<<<<<< HEAD
-      { userId: data.user.id, email: data.user.email, action: "signup" },
-=======
       { userId: data.user.id, action: "signup" },
->>>>>>> 5440b718
       "User signed up successfully"
     );
 
