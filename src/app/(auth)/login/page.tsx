import type React from "react";
import Link from "next/link";
import { redirect } from "next/navigation";
import { Card, CardContent, CardHeader, CardTitle } from "~/components/ui/card";
import { createClient } from "~/lib/supabase/server";
import { LoginForm } from "./login-form";

/**
 * Login Page
 *
 * Email/password authentication with "Remember Me" option.
 * Progressive enhancement - works without JavaScript.
 */
export default async function LoginPage(): Promise<React.JSX.Element> {
  // Check if already logged in
  const supabase = await createClient();
  const {
    data: { user },
  } = await supabase.auth.getUser();

  if (user) {
    redirect("/dashboard");
  }

  return (
    <Card className="border-border/70 bg-card/90 shadow-lg">
      <CardHeader className="space-y-2">
        <CardTitle className="text-2xl font-bold text-foreground">
          Sign In
        </CardTitle>
        <p className="text-sm text-muted-foreground">
          Enter your credentials to access your account
        </p>
      </CardHeader>

      <CardContent className="space-y-6">
<<<<<<< HEAD
        <LoginForm />
=======
        {/* Flash message */}
        {flash && (
          <div
            className={cn(
              "rounded-lg px-4 py-3 text-sm",
              flash.type === "error"
                ? "border border-destructive/30 bg-destructive/10 text-destructive"
                : "border border-success/30 bg-success/10 text-success"
            )}
            role="alert"
          >
            {flash.message}
          </div>
        )}

        {/* Login form */}
        <form action={handleLogin} className="space-y-6">
          {/* Email */}
          <div className="space-y-3">
            <Label htmlFor="email">Email</Label>
            <Input
              id="email"
              name="email"
              type="email"
              placeholder="you@example.com"
              autoComplete="email"
              required
              className="bg-input border-border text-foreground placeholder:text-muted-foreground"
            />
          </div>

          {/* Password */}
          <div className="space-y-3">
            <div className="flex items-center justify-between">
              <Label htmlFor="password">Password</Label>
              <Link href="/forgot-password" className="text-sm text-link">
                Forgot password?
              </Link>
            </div>
            <Input
              id="password"
              name="password"
              type="password"
              autoComplete="current-password"
              required
              className="bg-input border-border text-foreground placeholder:text-muted-foreground"
            />
          </div>

          {/* Remember Me */}
          <div className="flex items-center space-x-2">
            <input
              id="rememberMe"
              name="rememberMe"
              type="checkbox"
              className="size-4 rounded border-border text-primary focus:ring-2 focus:ring-ring bg-input"
              defaultChecked
            />
            <Label
              htmlFor="rememberMe"
              className="text-sm font-normal cursor-pointer"
            >
              Remember me for 60 days
            </Label>
          </div>

          {/* Submit button */}
          <Button
            type="submit"
            className="w-full bg-primary text-primary-foreground hover:bg-primary/90"
            size="lg"
          >
            Sign In
          </Button>
        </form>

        {/* Test Admin Login Button */}
        <div className="space-y-2">
          <TestAdminButton />
        </div>

        {/* Signup link */}
        <div className="text-center text-sm text-muted-foreground">
          Don't have an account?{" "}
          <Link href="/signup" className="text-link font-medium">
            Sign up
          </Link>
        </div>
>>>>>>> f55df168
      </CardContent>
    </Card>
  );
}<|MERGE_RESOLUTION|>--- conflicted
+++ resolved
@@ -1,5 +1,4 @@
 import type React from "react";
-import Link from "next/link";
 import { redirect } from "next/navigation";
 import { Card, CardContent, CardHeader, CardTitle } from "~/components/ui/card";
 import { createClient } from "~/lib/supabase/server";
@@ -34,98 +33,7 @@
       </CardHeader>
 
       <CardContent className="space-y-6">
-<<<<<<< HEAD
         <LoginForm />
-=======
-        {/* Flash message */}
-        {flash && (
-          <div
-            className={cn(
-              "rounded-lg px-4 py-3 text-sm",
-              flash.type === "error"
-                ? "border border-destructive/30 bg-destructive/10 text-destructive"
-                : "border border-success/30 bg-success/10 text-success"
-            )}
-            role="alert"
-          >
-            {flash.message}
-          </div>
-        )}
-
-        {/* Login form */}
-        <form action={handleLogin} className="space-y-6">
-          {/* Email */}
-          <div className="space-y-3">
-            <Label htmlFor="email">Email</Label>
-            <Input
-              id="email"
-              name="email"
-              type="email"
-              placeholder="you@example.com"
-              autoComplete="email"
-              required
-              className="bg-input border-border text-foreground placeholder:text-muted-foreground"
-            />
-          </div>
-
-          {/* Password */}
-          <div className="space-y-3">
-            <div className="flex items-center justify-between">
-              <Label htmlFor="password">Password</Label>
-              <Link href="/forgot-password" className="text-sm text-link">
-                Forgot password?
-              </Link>
-            </div>
-            <Input
-              id="password"
-              name="password"
-              type="password"
-              autoComplete="current-password"
-              required
-              className="bg-input border-border text-foreground placeholder:text-muted-foreground"
-            />
-          </div>
-
-          {/* Remember Me */}
-          <div className="flex items-center space-x-2">
-            <input
-              id="rememberMe"
-              name="rememberMe"
-              type="checkbox"
-              className="size-4 rounded border-border text-primary focus:ring-2 focus:ring-ring bg-input"
-              defaultChecked
-            />
-            <Label
-              htmlFor="rememberMe"
-              className="text-sm font-normal cursor-pointer"
-            >
-              Remember me for 60 days
-            </Label>
-          </div>
-
-          {/* Submit button */}
-          <Button
-            type="submit"
-            className="w-full bg-primary text-primary-foreground hover:bg-primary/90"
-            size="lg"
-          >
-            Sign In
-          </Button>
-        </form>
-
-        {/* Test Admin Login Button */}
-        <div className="space-y-2">
-          <TestAdminButton />
-        </div>
-
-        {/* Signup link */}
-        <div className="text-center text-sm text-muted-foreground">
-          Don't have an account?{" "}
-          <Link href="/signup" className="text-link font-medium">
-            Sign up
-          </Link>
-        </div>
->>>>>>> f55df168
       </CardContent>
     </Card>
   );
