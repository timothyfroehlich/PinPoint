--- conflicted
+++ resolved
@@ -63,14 +63,9 @@
   defaultExpanded?: boolean;
   showActiveFilters?: boolean;
 
-<<<<<<< HEAD
-  // Event handlers
-  onFormSubmit?: (params: Record<string, any>) => void;
-  buildUrl: (params: Record<string, any>) => string;
-=======
   // Event handlers - using unknown for type safety
   onFormSubmit?: (params: Record<string, unknown>) => void;
->>>>>>> 48a66ad2
+  buildUrl: (params: Record<string, unknown>) => string;
 }
 
 // Form state type - using unknown for type safety
@@ -92,7 +87,7 @@
   const [isPending, startTransition] = useTransition();
 
   // Helper function to build URLs based on entity type
-  const buildUrl = (params: Record<string, any>) => {
+  const buildUrl = (params: Record<string, unknown>) => {
     if (entityType === "issues") {
       return buildIssueUrl(basePath, params, currentParams);
     } else if (entityType === "machines") {
