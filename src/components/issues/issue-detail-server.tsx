import { Badge } from "~/components/ui/badge";
import { Card, CardContent, CardHeader, CardTitle } from "~/components/ui/card";
import { Avatar, AvatarFallback } from "~/components/ui/avatar";
import { CalendarIcon, UserIcon, WrenchIcon, MapPinIcon } from "lucide-react";
import { getIssueById } from "~/lib/dal/issues";
import {
  getCommentsForIssue,
  getCommentCountForIssue,
} from "~/lib/dal/comments";
import { getAssignableUsers } from "~/lib/dal/users";
import { getAvailableStatuses } from "~/lib/dal/organizations";
import { requireMemberAccess } from "~/lib/organization-context";
import { formatDistanceToNow, format } from "date-fns";
import { IssueStatusUpdateClient } from "./issue-status-update-client";
import { IssueAssignmentClient } from "./issue-assignment-client";
import { CommentFormClient } from "./comment-form-client";
import { RealtimeCommentsClient } from "./realtime-comments-client";

interface IssueDetailServerProps {
  issueId: string;
}

export async function IssueDetailServer({ issueId }: IssueDetailServerProps) {
  // Parallel data fetching for optimal performance
  const { user } = await requireMemberAccess();
  const userId = user.id;
  const [issue, comments, commentCount, assignableUsers, availableStatuses] = await Promise.all([
    getIssueById(issueId),
    getCommentsForIssue(issueId),
    getCommentCountForIssue(issueId),
    getAssignableUsers(),
    getAvailableStatuses(),
  ]);

  // Dynamic status colors based on status category
  const getStatusColorClass = (category?: string) => {
    switch (category) {
      case "NEW":
        return "bg-error-container text-on-error-container border-error";
      case "IN_PROGRESS":
        return "bg-primary-container text-on-primary-container border-primary";
      case "RESOLVED":
        return "bg-tertiary-container text-on-tertiary-container border-tertiary";
      default:
        return "bg-surface-container-low text-on-surface border-outline-variant";
    }
  };

  const statusColor = getStatusColorClass(issue.status?.category);

  return (
    <div className="space-y-6">
      {/* Issue Header */}
      <div className="flex justify-between items-start">
        <div className="flex-1">
          <h1 className="text-3xl font-bold" data-testid="issue-title">
            {issue.title}
          </h1>
          <div className="flex items-center gap-4 mt-2 text-muted-foreground">
            <span>Issue #{issue.id.slice(0, 8)}</span>
            <span>•</span>
            <span>
              Created {formatDistanceToNow(new Date(issue.created_at))} ago
            </span>
            <span>•</span>
            <span>by {issue.createdBy?.name ?? "Unknown"}</span>
          </div>
        </div>

        <div className="flex gap-2">
          <Badge
            variant="outline"
            className={statusColor}
            data-testid="issue-status-badge"
          >
            {issue.status?.name ?? "Unknown"}
          </Badge>
        </div>
      </div>

      <div className="grid grid-cols-1 lg:grid-cols-3 gap-6">
        {/* Main Issue Content */}
        <div className="lg:col-span-2 space-y-6">
          {/* Issue Description */}
          {issue.description && (
            <Card>
              <CardHeader>
                <CardTitle>Description</CardTitle>
              </CardHeader>
              <CardContent>
                <p className="whitespace-pre-wrap">{issue.description}</p>
              </CardContent>
            </Card>
          )}

          {/* Comments Section */}
          <Card>
            <CardHeader>
              <CardTitle className="flex items-center justify-between">
                <span>Comments</span>
                <Badge variant="secondary" className="text-xs">
                  {commentCount}
                </Badge>
              </CardTitle>
            </CardHeader>
            <CardContent className="space-y-4">
              {/* Server-rendered comments */}
              {comments.length > 0 ? (
                <div className="space-y-4">
                  {comments.map((comment) => (
                    <div
                      key={comment.id}
                      className="flex gap-3 p-4 rounded-lg border bg-card/50"
                    >
                      <Avatar className="h-8 w-8 shrink-0">
                        <AvatarFallback>
                          {comment.author?.name
                            ?.split(" ")
                            .map((n) => n[0])
                            .join("") ?? "U"}
                        </AvatarFallback>
                      </Avatar>
                      <div className="flex-1 space-y-1">
                        <div className="flex items-center gap-2">
                          <span className="font-medium text-sm">
                            {comment.author?.name ?? "Unknown User"}
                          </span>
                          <span className="text-muted-foreground text-xs">
                            {formatDistanceToNow(new Date(comment.created_at))}{" "}
                            ago
                          </span>
                          {new Date(comment.updated_at).getTime() !==
                            new Date(comment.created_at).getTime() && (
                            <Badge variant="outline" className="text-xs">
                              edited
                            </Badge>
                          )}
                        </div>
                        <p className="text-sm whitespace-pre-wrap leading-relaxed">
                          {comment.content}
                        </p>
                      </div>
                    </div>
                  ))}
                </div>
              ) : (
                <p className="text-muted-foreground text-sm text-center py-8">
                  No comments yet. Be the first to add a comment.
                </p>
              )}

              {/* Real-time comments from other users - Client Island */}
              <RealtimeCommentsClient
                issueId={issue.id}
                currentUserId={userId}
                existingCommentIds={comments.map((c) => c.id)}
              />

              {/* Comment Form - Client Island */}
              <div className="mt-6 pt-4 border-t">
                <CommentFormClient issueId={issue.id} />
              </div>
            </CardContent>
          </Card>
        </div>

        {/* Issue Sidebar */}
        <div className="space-y-4">
          {/* Machine Information */}
          <Card>
            <CardHeader>
              <CardTitle className="flex items-center gap-2">
                <WrenchIcon className="h-5 w-5" />
                Machine
              </CardTitle>
            </CardHeader>
            <CardContent>
              <div className="space-y-2">
                <div>
<<<<<<< HEAD
                  <p className="font-medium">{issue.machine.name}</p>
                  <p className="text-sm text-muted-foreground">
                    {issue.machine.model.name}
=======
                  <p className="font-medium">
                    {issue.machine?.name ?? "Unknown Machine"}
                  </p>
                  <p className="text-sm text-muted-foreground">
                    {issue.machine?.model?.name ?? "Unknown Model"}
>>>>>>> 6498bf47
                  </p>
                </div>
                {issue.machine?.location && (
                  <div className="flex items-center gap-1 text-sm text-muted-foreground">
                    <MapPinIcon className="h-4 w-4" />
                    <span>{issue.machine.location.name}</span>
                  </div>
                )}
              </div>
            </CardContent>
          </Card>

          {/* Assignment Information */}
          <Card>
            <CardHeader>
              <CardTitle className="flex items-center gap-2">
                <UserIcon className="h-5 w-5" />
                Assignment
              </CardTitle>
            </CardHeader>
            <CardContent>
              {issue.assignedTo ? (
                <div className="flex items-center gap-3">
                  <Avatar className="h-8 w-8">
                    <AvatarFallback>
                      {(issue.assignedTo.name ?? issue.assignedTo.email ?? "U")
                        .split(" ")
                        .map((n: string) => n[0])
                        .join("")}
                    </AvatarFallback>
                  </Avatar>
                  <div>
                    <p className="font-medium">
                      {issue.assignedTo.name ?? issue.assignedTo.email}
                    </p>
                    <p className="text-sm text-muted-foreground">
                      {issue.assignedTo.email}
                    </p>
                  </div>
                </div>
              ) : (
                <p className="text-muted-foreground text-sm">Unassigned</p>
              )}

              {/* Assignment Update - Client Island */}
              <div className="mt-4">
                <IssueAssignmentClient
                  issueId={issue.id}
                  availableUsers={[
                    { id: "unassigned", name: "Unassigned", email: "" },
                    ...assignableUsers.map(user => ({
                      id: user.id,
                      name: user.name ?? user.email,
                      email: user.email,
                    }))
                  ]}
                  {...(issue.assignedTo && {
                    currentAssigneeId: issue.assignedTo.id,
                    ...(issue.assignedTo.name && {
                      currentAssigneeName: issue.assignedTo.name,
                    }),
                  })}
                />
              </div>
            </CardContent>
          </Card>

          {/* Status Update */}
          <Card>
            <CardHeader>
              <CardTitle>Status</CardTitle>
            </CardHeader>
            <CardContent>
              <div className="space-y-4">
                <div className="flex items-center justify-between">
                  <span className="text-sm">Current Status:</span>
                  <Badge variant="outline" className={statusColor}>
                    {issue.status?.name ?? "Unknown"}
                  </Badge>
                </div>

                {/* Status Update - Client Island */}
                <IssueStatusUpdateClient
                  issueId={issue.id}
<<<<<<< HEAD
                  currentStatusId={issue.status.id}
                  currentStatusName={issue.status.name}
=======
                  currentStatusId={issue.status?.id ?? ""}
                  currentStatusName={issue.status?.name ?? "Unknown"}
                  availableStatuses={availableStatuses}
>>>>>>> 6498bf47
                />
              </div>
            </CardContent>
          </Card>

          {/* Timestamps */}
          <Card>
            <CardHeader>
              <CardTitle className="flex items-center gap-2">
                <CalendarIcon className="h-5 w-5" />
                Timeline
              </CardTitle>
            </CardHeader>
            <CardContent className="space-y-2 text-sm">
              <div className="flex justify-between">
                <span className="text-muted-foreground">Created:</span>
                <span>
                  {format(
                    new Date(issue.created_at),
                    "MMM d, yyyy 'at' h:mm a",
                  )}
                </span>
              </div>
              {new Date(issue.updated_at).getTime() !==
                new Date(issue.created_at).getTime() && (
                <div className="flex justify-between">
                  <span className="text-muted-foreground">Updated:</span>
                  <span>
                    {format(
                      new Date(issue.updated_at),
                      "MMM d, yyyy 'at' h:mm a",
                    )}
                  </span>
                </div>
              )}
              {issue.resolved_at && (
                <div className="flex justify-between">
                  <span className="text-muted-foreground">Resolved:</span>
                  <span>
                    {format(
                      new Date(issue.resolved_at),
                      "MMM d, yyyy 'at' h:mm a",
                    )}
                  </span>
                </div>
              )}
            </CardContent>
          </Card>
        </div>
      </div>
    </div>
  );
}<|MERGE_RESOLUTION|>--- conflicted
+++ resolved
@@ -24,13 +24,14 @@
   // Parallel data fetching for optimal performance
   const { user } = await requireMemberAccess();
   const userId = user.id;
-  const [issue, comments, commentCount, assignableUsers, availableStatuses] = await Promise.all([
-    getIssueById(issueId),
-    getCommentsForIssue(issueId),
-    getCommentCountForIssue(issueId),
-    getAssignableUsers(),
-    getAvailableStatuses(),
-  ]);
+  const [issue, comments, commentCount, assignableUsers, availableStatuses] =
+    await Promise.all([
+      getIssueById(issueId),
+      getCommentsForIssue(issueId),
+      getCommentCountForIssue(issueId),
+      getAssignableUsers(),
+      getAvailableStatuses(),
+    ]);
 
   // Dynamic status colors based on status category
   const getStatusColorClass = (category?: string) => {
@@ -177,17 +178,11 @@
             <CardContent>
               <div className="space-y-2">
                 <div>
-<<<<<<< HEAD
-                  <p className="font-medium">{issue.machine.name}</p>
-                  <p className="text-sm text-muted-foreground">
-                    {issue.machine.model.name}
-=======
                   <p className="font-medium">
                     {issue.machine?.name ?? "Unknown Machine"}
                   </p>
                   <p className="text-sm text-muted-foreground">
                     {issue.machine?.model?.name ?? "Unknown Model"}
->>>>>>> 6498bf47
                   </p>
                 </div>
                 {issue.machine?.location && (
@@ -238,11 +233,11 @@
                   issueId={issue.id}
                   availableUsers={[
                     { id: "unassigned", name: "Unassigned", email: "" },
-                    ...assignableUsers.map(user => ({
+                    ...assignableUsers.map((user) => ({
                       id: user.id,
                       name: user.name ?? user.email,
                       email: user.email,
-                    }))
+                    })),
                   ]}
                   {...(issue.assignedTo && {
                     currentAssigneeId: issue.assignedTo.id,
@@ -272,14 +267,9 @@
                 {/* Status Update - Client Island */}
                 <IssueStatusUpdateClient
                   issueId={issue.id}
-<<<<<<< HEAD
-                  currentStatusId={issue.status.id}
-                  currentStatusName={issue.status.name}
-=======
                   currentStatusId={issue.status?.id ?? ""}
                   currentStatusName={issue.status?.name ?? "Unknown"}
                   availableStatuses={availableStatuses}
->>>>>>> 6498bf47
                 />
               </div>
             </CardContent>
