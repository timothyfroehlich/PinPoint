--- conflicted
+++ resolved
@@ -2,27 +2,11 @@
 
 import type React from "react";
 import { Label } from "~/components/ui/label";
-<<<<<<< HEAD
-import {
-  Select,
-  SelectContent,
-  SelectItem,
-  SelectTrigger,
-  SelectValue,
-} from "~/components/ui/select";
-import {
-  updateIssueStatusAction,
-  updateIssueSeverityAction,
-  updateIssuePriorityAction,
-  assignIssueAction,
-} from "~/app/(app)/issues/actions";
-
-=======
->>>>>>> 36729c43
 import { type IssueWithAllRelations } from "~/lib/types";
 import { AssignIssueForm } from "~/app/(app)/issues/[issueId]/assign-issue-form";
 import { UpdateIssueStatusForm } from "~/app/(app)/issues/[issueId]/update-issue-status-form";
 import { UpdateIssueSeverityForm } from "~/app/(app)/issues/[issueId]/update-issue-severity-form";
+import { UpdateIssuePriorityForm } from "~/app/(app)/issues/[issueId]/update-issue-priority-form";
 
 interface SidebarActionsProps {
   issue: IssueWithAllRelations;
@@ -73,37 +57,10 @@
       <div className="grid grid-cols-[110px,1fr] items-center gap-3">
         <Label className="text-sm text-muted-foreground">Priority</Label>
         <div className="min-w-0">
-          <Select
-            name="priority"
-            defaultValue={issue.priority}
-            onValueChange={(value) => {
-              startTransition(async () => {
-                const formData = new FormData();
-                formData.append("issueId", issue.id);
-                formData.append("priority", value);
-                await updateIssuePriorityAction(formData);
-              });
-            }}
-            disabled={isPending}
-          >
-            <SelectTrigger
-              className="h-10 w-full border-border/70 bg-background"
-              data-testid="issue-priority-select"
-            >
-              <SelectValue placeholder="Select priority" />
-            </SelectTrigger>
-            <SelectContent>
-              <SelectItem value="low" data-testid="priority-option-low">
-                Low
-              </SelectItem>
-              <SelectItem value="medium" data-testid="priority-option-medium">
-                Medium
-              </SelectItem>
-              <SelectItem value="high" data-testid="priority-option-high">
-                High
-              </SelectItem>
-            </SelectContent>
-          </Select>
+          <UpdateIssuePriorityForm
+            issueId={issue.id}
+            currentPriority={issue.priority}
+          />
         </div>
       </div>
     </div>
