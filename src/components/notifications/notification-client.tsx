/**
 * Notification Client Island
 * Phase 3D: Focused client island for real-time notifications
 * Handles system-wide notifications and updates
 */

"use client";

import { useState, useEffect } from "react";
import { Alert, AlertDescription } from "~/components/ui/alert";
import { Badge } from "~/components/ui/badge";
import { Button } from "~/components/ui/button";
import {
  CheckCircleIcon,
  XCircleIcon,
  InfoIcon,
  AlertCircleIcon,
  XIcon,
  BellIcon,
} from "lucide-react";

interface Notification {
  id: string;
  type: "success" | "error" | "info" | "warning";
  title: string;
  message: string;
  timestamp: Date;
  autoHide?: boolean;
  actions?: {
    label: string;
    action: () => void;
  }[];
}

// Custom event type definitions for type safety
interface MachineUpdateEventDetail {
  machineName: string;
}

interface FormSubmissionEventDetail {
  success: boolean;
  title?: string;
  message?: string;
}

// Supabase notification payload type
interface NotificationPayload {
  id: string;
  type: "success" | "error" | "info" | "warning";
  title: string;
  message: string;
  auto_hide: boolean;
  organization_id: string;
  created_at: string;
}

// Type-safe custom event interfaces
interface MachineUpdateEvent extends CustomEvent {
  detail: MachineUpdateEventDetail;
}

interface FormSubmissionEvent extends CustomEvent {
  detail: FormSubmissionEventDetail;
}

interface NotificationClientProps {
  userId?: string;
  organizationId?: string;
  maxNotifications?: number;
  autoHideDelay?: number;
}

const NOTIFICATION_ICONS = {
  success: CheckCircleIcon,
  error: XCircleIcon,
  info: InfoIcon,
  warning: AlertCircleIcon,
};

const NOTIFICATION_STYLES = {
  success: "border-tertiary bg-tertiary-container text-on-tertiary-container",
  error: "border-error bg-error-container text-on-error-container",
  info: "border-primary bg-primary-container text-on-primary-container",
  warning:
    "border-secondary bg-secondary-container text-on-secondary-container",
};

/**
 * Global notification system client island
 * Listens for real-time notifications and system events
 */
export function NotificationClient({
  userId,
  organizationId,
  maxNotifications = 5,
  autoHideDelay = 5000,
}: NotificationClientProps) {
  const [notifications, setNotifications] = useState<Notification[]>([]);
  const [isConnected, setIsConnected] = useState(false);

  // Listen for custom events from other client islands
  useEffect(() => {
    const handleIssueUpdate: EventListener = (_event) => {
      addNotification({
        type: "success",
        title: "Issue Updated",
        message: `Issue has been updated successfully`,
        autoHide: true,
      });
    };

    const handleMachineUpdate = (event: Event) => {
      const customEvent = event as MachineUpdateEvent;
      addNotification({
        type: "info",
        title: "Machine Updated",
        message: `Machine "${String(customEvent.detail?.machineName ?? "Unknown")}" has been updated`,
        autoHide: true,
      });
    };

    const handleFormSubmission = (event: Event) => {
      const customEvent = event as FormSubmissionEvent;
      if (customEvent.detail.success) {
        addNotification({
          type: "success",
          title: customEvent.detail.title ?? "Success",
          message:
            customEvent.detail.message ?? "Operation completed successfully",
          autoHide: true,
        });
      } else {
        addNotification({
          type: "error",
          title: customEvent.detail.title ?? "Error",
          message: customEvent.detail.message ?? "Operation failed",
          autoHide: false,
        });
      }
    };

    window.addEventListener("issueUpdated", handleIssueUpdate);
    window.addEventListener("machineUpdated", handleMachineUpdate);
    window.addEventListener("formSubmission", handleFormSubmission);

    return () => {
      window.removeEventListener("issueUpdated", handleIssueUpdate);
      window.removeEventListener("machineUpdated", handleMachineUpdate);
      window.removeEventListener("formSubmission", handleFormSubmission);
    };
  }, []);

  // Initialize real-time connection for system notifications
  useEffect(() => {
    if (!userId || !organizationId) return;

    const initializeNotificationStream = async () => {
      try {
        const { createClient } = await import("~/utils/supabase/client");
        const supabase = createClient();

        setIsConnected(true);

        // Listen for organization-wide notifications
        const orgChannel = supabase
          .channel(`org-${organizationId}-notifications`)
          .on(
            "postgres_changes",
            {
              event: "*",
              schema: "public",
              table: "notifications",
              filter: `organization_id=eq.${organizationId}`,
            },
            (payload) => {
<<<<<<< HEAD
              if (payload.new) {
                const notification = payload.new as NotificationPayload;
                addNotification({
                  type: notification.type ?? "info",
                  title: notification.title ?? "Notification",
                  message: notification.message ?? "",
                  autoHide: notification.auto_hide,
                });
              }
=======
              const notification = payload.new as any;
              addNotification({
                type: notification.type ?? "info",
                title: notification.title ?? "Notification",
                message: notification.message ?? "",
                autoHide: notification.auto_hide !== false,
              });
>>>>>>> 3da21a76
            },
          )
          .subscribe();

        return () => {
          void supabase.removeChannel(orgChannel);
          setIsConnected(false);
        };
      } catch (error) {
        console.error("Failed to initialize notification stream:", error);
        setIsConnected(false);
        return () => {
          // No-op cleanup function on error
        };
      }
    };

    const cleanup = initializeNotificationStream();
    return () => {
      void cleanup.then((fn) => {
        fn();
      });
    };
  }, [userId, organizationId]);

  const addNotification = (
    notification: Omit<Notification, "id" | "timestamp">,
  ) => {
    const newNotification: Notification = {
      ...notification,
      id: Date.now().toString() + Math.random().toString(36).substring(2, 9),
      timestamp: new Date(),
    };

    setNotifications((prev) => {
      const updated = [newNotification, ...prev].slice(0, maxNotifications);
      return updated;
    });

    // Auto-hide if specified
    if (notification.autoHide !== false) {
      setTimeout(() => {
        removeNotification(newNotification.id);
      }, autoHideDelay);
    }
  };

  const removeNotification = (id: string) => {
    setNotifications((prev) => prev.filter((n) => n.id !== id));
  };

  // Don't render if no notifications
  if (notifications.length === 0) {
    return null;
  }

  return (
    <div className="fixed top-4 right-4 z-50 space-y-2 max-w-sm">
      {/* Connection status (only show if disconnected) */}
      {!isConnected && userId && (
        <Alert className="border-secondary bg-secondary-container">
          <AlertCircleIcon className="h-4 w-4" />
          <AlertDescription className="text-sm">
            <div className="flex items-center justify-between">
              <span>Notifications offline</span>
              <Badge variant="outline" className="text-xs">
                <BellIcon className="h-3 w-3 mr-1" />
                Offline
              </Badge>
            </div>
          </AlertDescription>
        </Alert>
      )}

      {/* Notification list */}
      {notifications.map((notification) => {
        const Icon = NOTIFICATION_ICONS[notification.type];
        const styleClass = NOTIFICATION_STYLES[notification.type];

        return (
          <Alert key={notification.id} className={`${styleClass} shadow-lg`}>
            <Icon className="h-4 w-4" />
            <div className="flex justify-between items-start">
              <AlertDescription className="flex-1">
                <div className="font-medium text-sm mb-1">
                  {notification.title}
                </div>
                <div className="text-sm">{notification.message}</div>

                {/* Action buttons */}
                {notification.actions && notification.actions.length > 0 && (
                  <div className="flex gap-2 mt-2">
                    {notification.actions.map((action, index) => (
                      <Button
                        key={index}
                        size="sm"
                        variant="outline"
                        onClick={action.action}
                        className="h-6 text-xs"
                      >
                        {action.label}
                      </Button>
                    ))}
                  </div>
                )}
              </AlertDescription>

              <Button
                variant="ghost"
                size="sm"
                onClick={() => {
                  removeNotification(notification.id);
                }}
                className="h-6 w-6 p-0 ml-2"
              >
                <XIcon className="h-3 w-3" />
              </Button>
            </div>
          </Alert>
        );
      })}
    </div>
  );
}<|MERGE_RESOLUTION|>--- conflicted
+++ resolved
@@ -173,7 +173,6 @@
               filter: `organization_id=eq.${organizationId}`,
             },
             (payload) => {
-<<<<<<< HEAD
               if (payload.new) {
                 const notification = payload.new as NotificationPayload;
                 addNotification({
@@ -183,15 +182,6 @@
                   autoHide: notification.auto_hide,
                 });
               }
-=======
-              const notification = payload.new as any;
-              addNotification({
-                type: notification.type ?? "info",
-                title: notification.title ?? "Notification",
-                message: notification.message ?? "",
-                autoHide: notification.auto_hide !== false,
-              });
->>>>>>> 3da21a76
             },
           )
           .subscribe();
