/**
 * OPDB API Client
 *
 * Client for interacting with the Open Pinball Database API
 * Handles rate limiting, caching, and error handling
 */

import { generateCacheKey, isValidOPDBId } from "./utils";

import type {
  OPDBSearchResult,
  OPDBMachine,
  OPDBMachineDetails,
  OPDBAPIResponse,
  OPDBExportResponse,
} from "./types";

import { env } from "~/env";

export class OPDBClient {
  private apiToken: string;
  private baseUrl: string;
  private cache = new Map<string, { data: unknown; timestamp: number }>();
  private rateLimit: { lastRequest: number; requests: number } = {
    lastRequest: 0,
    requests: 0,
  };

  constructor(apiToken?: string, baseUrl?: string) {
    this.apiToken = apiToken ?? env.OPDB_API_KEY ?? "";
    this.baseUrl = baseUrl ?? env.OPDB_API_URL;
  }

  /**
   * Rate limiting: Max 10 requests per second (conservative)
   */
  private async enforceRateLimit(): Promise<void> {
    const now = Date.now();
    const timeSinceLastRequest = now - this.rateLimit.lastRequest;

    if (timeSinceLastRequest < 1000) {
      // Reset counter every second
      if (this.rateLimit.requests >= 10) {
        const waitTime = 1000 - timeSinceLastRequest;
        await new Promise((resolve) => setTimeout(resolve, waitTime));
        this.rateLimit.requests = 0;
      }
    } else {
      this.rateLimit.requests = 0;
    }

    this.rateLimit.lastRequest = Date.now();
    this.rateLimit.requests++;
  }

  /**
   * Generic API request with error handling
   */
  private async request<T>(
    endpoint: string,
    options: RequestInit = {},
  ): Promise<OPDBAPIResponse<T>> {
    try {
      await this.enforceRateLimit();

      const url = `${this.baseUrl}${endpoint}`;
      const baseHeaders = {
        Authorization: `Bearer ${this.apiToken}`,
        "Content-Type": "application/json",
        Accept: "application/json",
      };

      let headers: HeadersInit = baseHeaders;
      if (options.headers) {
        if (options.headers instanceof Headers) {
          headers = new Headers(baseHeaders);
          options.headers.forEach((value, key) => {
            (headers as Headers).set(key, value);
          });
        } else if (typeof options.headers === "object" && !Array.isArray(options.headers)) {
          headers = { ...baseHeaders, ...options.headers };
        } else {
          // Handle array format if needed
          headers = baseHeaders;
        }
      }

      const response = await fetch(url, {
        ...options,
<<<<<<< HEAD
        headers: {
          Authorization: `Bearer ${this.apiToken}`,
          "Content-Type": "application/json",
          Accept: "application/json",
          ...(options.headers instanceof Headers 
            ? Object.fromEntries(options.headers.entries())
            : options.headers ?? {}),
        },
=======
        headers,
>>>>>>> dd420b4c
      });

      if (!response.ok) {
        const errorText = await response.text();
        throw new Error(
          `OPDB API error: ${response.status.toString()} ${response.statusText} - ${errorText}`,
        );
      }

      const data = (await response.json()) as T;

      return {
        data,
        success: true,
      };
    } catch (error) {
      console.error("OPDB API request failed:", error);
      return {
        data: null as T,
        success: false,
        error: error instanceof Error ? error.message : "Unknown error",
      };
    }
  }

  /**
   * Get cached data or fetch from API
   */
  private async getCachedOrFetch<T>(
    cacheKey: string,
    fetcher: () => Promise<OPDBAPIResponse<T>>,
    ttlMinutes = 60,
  ): Promise<OPDBAPIResponse<T>> {
    const cached = this.cache.get(cacheKey);
    const now = Date.now();

    if (cached && now - cached.timestamp < ttlMinutes * 60 * 1000) {
      return {
        data: cached.data as T,
        success: true,
      };
    }

    const result = await fetcher();

    if (result.success) {
      this.cache.set(cacheKey, {
        data: result.data,
        timestamp: now,
      });
    }

    return result;
  }

  /**
   * Search machines by query (typeahead search)
   */
  async searchMachines(query: string): Promise<OPDBSearchResult[]> {
    if (!query.trim()) return [];

    const cacheKey = generateCacheKey("search", { q: query });

    const result = await this.getCachedOrFetch(
      cacheKey,
      () =>
        this.request<OPDBSearchResult[]>(
          `/search/typeahead?q=${encodeURIComponent(query)}`,
        ),
      15, // Cache search results for 15 minutes
    );

    if (!result.success) {
      console.warn("OPDB search failed:", result.error);
      return [];
    }

    return Array.isArray(result.data) ? result.data : [];
  }

  /**
   * Get machine details by OPDB ID
   */
  async getMachineById(opdbId: string): Promise<OPDBMachineDetails | null> {
    if (!isValidOPDBId(opdbId)) {
      throw new Error(`Invalid OPDB ID format: ${opdbId}`);
    }

    const cacheKey = generateCacheKey("machine", { id: opdbId });

    const result = await this.getCachedOrFetch(
      cacheKey,
      () => this.request<OPDBMachineDetails>(`/machines/${opdbId}`),
      240, // Cache machine details for 4 hours
    );

    if (!result.success) {
      console.warn(`OPDB machine fetch failed for ${opdbId}:`, result.error);
      return null;
    }

    return result.data;
  }

  /**
   * Get multiple machines by OPDB IDs
   */
  async getMachinesByIds(opdbIds: string[]): Promise<OPDBMachineDetails[]> {
    const validIds = opdbIds.filter((id) => isValidOPDBId(id));

    if (validIds.length === 0) return [];

    // Fetch machines in parallel
    const promises = validIds.map((id) => this.getMachineById(id));
    const results = await Promise.allSettled(promises);

    return results
      .filter(
        (result): result is PromiseFulfilledResult<OPDBMachineDetails> =>
          result.status === "fulfilled" && result.value !== null,
      )
      .map((result) => result.value);
  }

  /**
   * Export machines (bulk fetch with pagination)
   * NOTE: This is rate-limited to 1 request per hour by OPDB
   */
  async exportMachines(page = 1, perPage = 100): Promise<OPDBMachine[]> {
    const cacheKey = generateCacheKey("export", { page, per_page: perPage });

    const result = await this.getCachedOrFetch(
      cacheKey,
      () =>
        this.request<OPDBExportResponse>(
          `/export?page=${page.toString()}&per_page=${perPage.toString()}`,
        ),
      60, // Cache export results for 1 hour (matching OPDB rate limit)
    );

    if (!result.success || !result.data) {
      console.warn("OPDB export failed:", result.error);
      return [];
    }

    return result.data.machines;
  }

  /**
   * Get machines by group ID (all variants of a game)
   */
  async getMachinesByGroupId(groupId: string): Promise<OPDBMachine[]> {
    const cacheKey = generateCacheKey("group", { id: groupId });

    const result = await this.getCachedOrFetch(
      cacheKey,
      () => this.request<OPDBMachine[]>(`/groups/${groupId}/machines`),
      120, // Cache group results for 2 hours
    );

    if (!result.success || !result.data) {
      console.warn(`OPDB group fetch failed for ${groupId}:`, result.error);
      return [];
    }

    return result.data;
  }

  /**
   * Clear cache (useful for testing or forced refresh)
   */
  clearCache(): void {
    this.cache.clear();
  }

  /**
   * Get cache statistics
   */
  getCacheStats(): { entries: number; size: number } {
    return {
      entries: this.cache.size,
      size: JSON.stringify(Array.from(this.cache.entries())).length,
    };
  }

  /**
   * Validate API connection
   */
  async validateConnection(): Promise<boolean> {
    try {
      const result = await this.request<{ status: string }>("/health");
      return result.success;
    } catch (error) {
      console.error("OPDB connection validation failed:", error);
      return false;
    }
  }
}

// Default singleton instance
export const opdbClient = new OPDBClient();<|MERGE_RESOLUTION|>--- conflicted
+++ resolved
@@ -87,18 +87,7 @@
 
       const response = await fetch(url, {
         ...options,
-<<<<<<< HEAD
-        headers: {
-          Authorization: `Bearer ${this.apiToken}`,
-          "Content-Type": "application/json",
-          Accept: "application/json",
-          ...(options.headers instanceof Headers 
-            ? Object.fromEntries(options.headers.entries())
-            : options.headers ?? {}),
-        },
-=======
         headers,
->>>>>>> dd420b4c
       });
 
       if (!response.ok) {
