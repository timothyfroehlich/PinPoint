--- conflicted
+++ resolved
@@ -46,12 +46,7 @@
   if (!isSupabaseUser(value)) return false;
 
   const user = value;
-<<<<<<< HEAD
-  // eslint-disable-next-line @typescript-eslint/no-unnecessary-condition
-  return user.app_metadata !== null && typeof user.app_metadata === "object";
-=======
   return typeof user.app_metadata === "object";
->>>>>>> 3da21a76
 }
 
 /**
@@ -72,16 +67,7 @@
 export function isSuccessfulUserResponse(
   response: UserResponse,
 ): response is { data: { user: User }; error: null } {
-<<<<<<< HEAD
-  return (
-    response.error === null &&
-    // eslint-disable-next-line @typescript-eslint/no-unnecessary-condition
-    response.data.user !== null &&
-    isSupabaseUser(response.data.user)
-  );
-=======
   return response.error === null && isSupabaseUser(response.data.user);
->>>>>>> 3da21a76
 }
 
 /**
