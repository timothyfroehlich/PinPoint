--- conflicted
+++ resolved
@@ -148,11 +148,6 @@
  * ```
  */
 export function simulateEnvFileContents(files: EnvFileContents): void {
-<<<<<<< HEAD
-  const _callCount = 0;
-
-=======
->>>>>>> c031f002
   const { mockDotenvConfig } = configureDotenvMocks();
 
   mockDotenvConfig.mockImplementation(
