--- conflicted
+++ resolved
@@ -508,18 +508,9 @@
         acc[dateKey].created += 1;
       }
 
-<<<<<<< HEAD
       const statusName = issue.status.name.toLowerCase();
       if (statusName.includes("resolved") || statusName.includes("closed")) {
         acc[dateKey].resolved += 1;
-=======
-      if (dateKey) {
-        const statusName = (issue.status.name ?? "").toLowerCase();
-        if (statusName.includes("resolved") || statusName.includes("closed")) {
-          acc[dateKey] ??= { created: 0, resolved: 0 };
-          acc[dateKey].resolved += 1;
-        }
->>>>>>> 1821e78b
       }
 
       return acc;
