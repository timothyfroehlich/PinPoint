--- conflicted
+++ resolved
@@ -20,29 +20,8 @@
 // Supabase auth/session/admin/database types
 export type * from "./supabase";
 
-<<<<<<< HEAD
 // DB model types (snake_case) are NOT exported to components/routers
 // Per CORE-TS-003: DB types only for DB modules/services, import directly from "./db"
-=======
-// DB model types (snake_case) - selective exports to avoid conflicts
-export type {
-  User,
-  NewUser,
-  Role,
-  NewRole,
-  Permission,
-  NewPermission,
-  Organization,
-  NewOrganization,
-  Membership,
-  NewMembership,
-  Machine,
-  NewMachine,
-  Model,
-  NewModel,
-  // Note: Issue, Comment, IssueStatus, Location are from api.ts
-} from "./db";
->>>>>>> d55e6e5e
 
 // Search param types (Zod inferred)
 export type * from "./search";
