<<<<<<< HEAD
import { and, eq, or, gte, lte, sql, asc, isNull } from "drizzle-orm";

import { collections, collectionTypes, machines, models } from "../db/schema";

import type { DrizzleClient } from "../db/drizzle";
import type { InferSelectModel } from "drizzle-orm";

import { generateId } from "~/lib/utils/id-generation";
=======
import { eq, and, or, sql, count, type InferSelectModel } from "drizzle-orm";

import { type DrizzleClient } from "../db/drizzle";
import {
  collections,
  collectionTypes,
  collectionMachines,
  machines,
  models,
} from "../db/schema";

import { generateId } from "~/lib/utils/id-generation";

// Type definitions using Drizzle schema inference
type Collection = InferSelectModel<typeof collections>;
type CollectionType = InferSelectModel<typeof collectionTypes>;
>>>>>>> bff0c878

export interface CreateManualCollectionData {
  name: string;
  typeId: string;
  locationId?: string;
  description?: string;
}

export interface CollectionWithMachines {
  id: string;
  name: string;
  type: {
    id: string;
    name: string;
    displayName: string | null;
  };
  machineCount: number;
  machines?: {
    id: string;
    model: {
      name: string;
      manufacturer: string | null;
    };
  }[];
}

<<<<<<< HEAD
// Type definitions using Drizzle schema inference
type Collection = InferSelectModel<typeof collections>;
type CollectionType = InferSelectModel<typeof collectionTypes>;

interface CollectionWithTypeAndCount {
  id: string;
  name: string;
  typeId: string;
  locationId: string | null;
  isManual: boolean;
  isSmart: boolean;
  description: string | null;
  sortOrder: number;
  filterCriteria: unknown;
  type: {
    id: string;
    name: string;
    displayName: string | null;
  };
  machineCount: number;
}

=======
>>>>>>> bff0c878
type CollectionTypeWithCount = CollectionType & {
  collectionCount: number;
};

export class CollectionService {
  constructor(private db: DrizzleClient) {}

  /**
   * Get collections for a location (for public filtering)
   */
  async getLocationCollections(
    locationId: string,
    organizationId: string,
  ): Promise<{
    manual: CollectionWithMachines[];
    auto: CollectionWithMachines[];
  }> {
<<<<<<< HEAD
    // Get collections with type information using Drizzle relational queries
    const collectionsWithTypes = await this.db.query.collections.findMany({
      where: or(
        eq(collections.locationId, locationId), // Location-specific collections
        and(
          isNull(collections.locationId), // Organization-wide auto-collections
          eq(collections.isManual, false),
        ),
      ),
      with: {
        type: {
          columns: {
            id: true,
            name: true,
            displayName: true,
            organizationId: true,
            isEnabled: true,
            sortOrder: true,
          },
        },
      },
      orderBy: [asc(collections.sortOrder)],
    });

    // Filter for enabled types in the organization and calculate machine counts
    const collectionsData: CollectionWithTypeAndCount[] = [];

    for (const collection of collectionsWithTypes) {
      // Skip if type is not enabled or not from correct organization
      if (
        !collection.type?.isEnabled ||
        collection.type.organizationId !== organizationId
      ) {
        continue;
      }

      // Count machines in this collection at the specific location
      // Note: This assumes a collection_machines junction table exists
      const machineCountResult = await this.db.execute(sql`
        SELECT COUNT(*) as count
        FROM collection_machines cm
        INNER JOIN machines m ON cm.machine_id = m.id
        WHERE cm.collection_id = ${collection.id}
          AND m.location_id = ${locationId}
      `);

      const machineCount =
        Number((machineCountResult as any).rows[0]?.count) || 0;

      collectionsData.push({
        ...collection,
        type: {
          id: collection.type.id,
          name: collection.type.name,
          displayName: collection.type.displayName,
        },
        machineCount,
      });
    }

    // Sort by type sort order, then collection sort order
    collectionsData.sort((a, b) => {
      const typeA = collectionsWithTypes.find((c: any) => c.id === a.id)?.type;
      const typeB = collectionsWithTypes.find((c: any) => c.id === b.id)?.type;

      if (typeA?.sortOrder !== typeB?.sortOrder) {
        return (typeA?.sortOrder || 0) - (typeB?.sortOrder || 0);
      }

      return a.sortOrder - b.sortOrder;
    });
=======
    // Use a join query instead of nested relational queries for better control
    const collectionsData = await this.db
      .select({
        collectionId: collections.id,
        collectionName: collections.name,
        collectionIsManual: collections.isManual,
        collectionSortOrder: collections.sortOrder,
        typeId: collectionTypes.id,
        typeName: collectionTypes.name,
        typeDisplayName: collectionTypes.displayName,
        typeSortOrder: collectionTypes.sortOrder,
        machineCount: count(machines.id).as("machine_count"),
      })
      .from(collections)
      .innerJoin(collectionTypes, eq(collections.typeId, collectionTypes.id))
      .leftJoin(
        machines,
        and(
          sql`EXISTS (
            SELECT 1 FROM ${collectionMachines} cm 
            WHERE cm.collection_id = ${collections.id} 
            AND cm.machine_id = ${machines.id}
          )`,
          eq(machines.locationId, locationId),
        ),
      )
      .where(
        and(
          or(
            eq(collections.locationId, locationId), // Location-specific collections
            and(
              sql`${collections.locationId} IS NULL`, // Organization-wide auto-collections
              eq(collections.isManual, false),
            ),
          ),
          eq(collectionTypes.organizationId, organizationId),
          eq(collectionTypes.isEnabled, true),
        ),
      )
      .groupBy(
        collections.id,
        collections.name,
        collections.isManual,
        collections.sortOrder,
        collectionTypes.id,
        collectionTypes.name,
        collectionTypes.displayName,
        collectionTypes.sortOrder,
      )
      .orderBy(collectionTypes.sortOrder, collections.sortOrder);
>>>>>>> bff0c878

    const { manual, auto } = collectionsData.reduce(
      (acc, collection) => {
        const collectionData: CollectionWithMachines = {
<<<<<<< HEAD
          id: collection.id,
          name: collection.name,
          type: {
            id: collection.type.id,
            name: collection.type.name,
            displayName: collection.type.displayName,
=======
          id: collection.collectionId,
          name: collection.collectionName,
          type: {
            id: collection.typeId,
            name: collection.typeName,
            displayName: collection.typeDisplayName,
>>>>>>> bff0c878
          },
          machineCount: collection.machineCount,
        };

        if (collection.collectionIsManual) {
          acc.manual.push(collectionData);
        } else {
          acc.auto.push(collectionData);
        }

        return acc;
      },
      {
        manual: [] as CollectionWithMachines[],
        auto: [] as CollectionWithMachines[],
      },
    );

    return { manual, auto };
  }

  /**
   * Get machines in a collection at a specific location
   */
  async getCollectionMachines(
    collectionId: string,
    locationId: string,
  ): Promise<
    {
      id: string;
      model: {
        name: string;
        manufacturer: string | null;
        year: number | null;
      };
    }[]
  > {
<<<<<<< HEAD
    // Get machines in the collection at the specific location using junction table
    const machinesInCollection = await this.db.execute(sql`
      SELECT 
        m.id,
        mo.name as model_name,
        mo.manufacturer,
        mo.year
      FROM machines m
      INNER JOIN collection_machines cm ON m.id = cm.machine_id
      INNER JOIN models mo ON m.model_id = mo.id
      WHERE cm.collection_id = ${collectionId}
        AND m.location_id = ${locationId}
      ORDER BY mo.name ASC
    `);

    return (machinesInCollection as any).rows.map((row: any) => ({
      id: row.id,
      model: {
        name: row.model_name || "",
        manufacturer: row.manufacturer || null,
        year: row.year || null,
=======
    // Use a join query to get machines in the collection at the location
    const machinesData = await this.db
      .select({
        id: machines.id,
        modelName: models.name,
        modelManufacturer: models.manufacturer,
        modelYear: models.year,
      })
      .from(machines)
      .innerJoin(models, eq(machines.modelId, models.id))
      .innerJoin(
        collectionMachines,
        eq(collectionMachines.machineId, machines.id),
      )
      .where(
        and(
          eq(machines.locationId, locationId),
          eq(collectionMachines.collectionId, collectionId),
        ),
      )
      .orderBy(models.name);

    return machinesData.map((machine) => ({
      id: machine.id,
      model: {
        name: machine.modelName,
        manufacturer: machine.modelManufacturer,
        year: machine.modelYear,
>>>>>>> bff0c878
      },
    }));
  }

  /**
   * Create a manual collection
   */
  async createManualCollection(
<<<<<<< HEAD
    _organizationId: string,
    data: CreateManualCollectionData,
  ): Promise<Collection> {
    const createData = {
      id: generateId(),
      name: data.name,
      typeId: data.typeId,
      locationId: data.locationId || null,
      description: data.description || null,
=======
    organizationId: string,
    data: CreateManualCollectionData,
  ): Promise<Collection> {
    // Validate that the collection type belongs to the specified organization
    const [type] = await this.db
      .select()
      .from(collectionTypes)
      .where(
        and(
          eq(collectionTypes.id, data.typeId),
          eq(collectionTypes.organizationId, organizationId),
        ),
      )
      .limit(1);

    if (!type) {
      throw new Error(
        "Collection type does not belong to the specified organization",
      );
    }
    const createData = {
      id: generateId(), // Generate UUID using centralized utility
      name: data.name,
      typeId: data.typeId,
      locationId: data.locationId ?? null,
      description: data.description ?? null,
>>>>>>> bff0c878
      isManual: true,
      isSmart: false,
      sortOrder: 0,
      filterCriteria: null,
    };

<<<<<<< HEAD
    const result = await this.db
=======
    const [newCollection] = await this.db
>>>>>>> bff0c878
      .insert(collections)
      .values(createData)
      .returning();

<<<<<<< HEAD
    const collection = result[0];
    if (!collection) {
      throw new Error("Failed to create collection");
    }

    return collection;
=======
    if (!newCollection) {
      throw new Error("Failed to create collection");
    }

    return newCollection;
>>>>>>> bff0c878
  }

  /**
   * Add machines to a manual collection
   * Uses PostgreSQL-specific unnest function for efficient bulk insert
   *
   * NOTE: Uses raw SQL for PostgreSQL-specific bulk operations. The machineIds parameter
   * is properly parameterized to prevent SQL injection. Drizzle supports many-to-many
   * relations via junction tables, but this approach provides better performance for
   * bulk operations with proper conflict handling.
   */
  async addMachinesToCollection(
    collectionId: string,
    machineIds: string[],
  ): Promise<void> {
<<<<<<< HEAD
    // Insert into junction table, ignoring duplicates
    if (machineIds.length > 0) {
      const machineIdArray = sql.join(
        machineIds.map((id) => sql`${id}`),
        sql`, `,
      );
      await this.db.execute(sql`
        INSERT INTO collection_machines (collection_id, machine_id)
        SELECT ${collectionId}, unnest(ARRAY[${machineIdArray}])
        ON CONFLICT (collection_id, machine_id) DO NOTHING
      `);
    }
=======
    if (machineIds.length === 0) return;

    // Use PostgreSQL-specific unnest function for bulk insert with proper conflict handling
    // Note: machineIds array is properly parameterized to prevent SQL injection
    await this.db.execute(sql`
      INSERT INTO ${collectionMachines} (collection_id, machine_id)
      SELECT ${collectionId}, unnest(${machineIds})
      ON CONFLICT (collection_id, machine_id) DO NOTHING
    `);
>>>>>>> bff0c878
  }

  /**
   * Generate auto-collections for an organization
   */
  async generateAutoCollections(organizationId: string): Promise<{
    generated: number;
    updated: number;
  }> {
    const autoTypes = await this.db.query.collectionTypes.findMany({
      where: and(
        eq(collectionTypes.organizationId, organizationId),
        eq(collectionTypes.isAutoGenerated, true),
        eq(collectionTypes.isEnabled, true),
      ),
    });

    let generated = 0;
    let updated = 0;

    for (const type of autoTypes) {
      if (type.sourceField === "manufacturer") {
        const result = await this.generateManufacturerCollections(type);
        generated += result.generated;
        updated += result.updated;
      } else if (type.sourceField === "year") {
        const result = await this.generateYearCollections(type);
        generated += result.generated;
        updated += result.updated;
      }
    }

    return { generated, updated };
  }

  /**
   * Generate manufacturer-based collections
   */
  private async generateManufacturerCollections(
    collectionType: CollectionType,
  ): Promise<{ generated: number; updated: number }> {
<<<<<<< HEAD
    // Get all unique manufacturers for machines in this organization
    const machineModels = await this.db
=======
    // Get all unique manufacturers for machines in this organization using Drizzle
    const manufacturerData = await this.db
>>>>>>> bff0c878
      .selectDistinct({
        manufacturer: models.manufacturer,
      })
      .from(machines)
      .innerJoin(models, eq(machines.modelId, models.id))
      .where(
        and(
          eq(machines.organizationId, collectionType.organizationId),
          sql`${models.manufacturer} IS NOT NULL`,
        ),
      );

<<<<<<< HEAD
    const uniqueManufacturers = machineModels
      .map((m: any) => m.manufacturer)
      .filter((m: string | null): m is string => m !== null);
=======
    const uniqueManufacturers = manufacturerData
      .map((m) => m.manufacturer)
      .filter((m): m is string => m !== null);
>>>>>>> bff0c878

    let generated = 0;
    let updated = 0;

    for (const manufacturer of uniqueManufacturers) {
      // Check if collection already exists
      const existing = await this.db.query.collections.findFirst({
        where: and(
          eq(collections.name, manufacturer),
          eq(collections.typeId, collectionType.id),
<<<<<<< HEAD
          isNull(collections.locationId), // Organization-wide
=======
          sql`${collections.locationId} IS NULL`, // Organization-wide
>>>>>>> bff0c878
        ),
      });

      // Get all machines with this manufacturer
      const machinesWithManufacturer = await this.db
        .select({ id: machines.id })
        .from(machines)
        .innerJoin(models, eq(machines.modelId, models.id))
        .where(
          and(
            eq(machines.organizationId, collectionType.organizationId),
            eq(models.manufacturer, manufacturer),
          ),
        );

      const machineIds = machinesWithManufacturer.map((m) => m.id);

      if (!existing) {
        // Create new collection
<<<<<<< HEAD
        const result = await this.db
=======
        const [collection] = await this.db
>>>>>>> bff0c878
          .insert(collections)
          .values({
            id: generateId(),
            name: manufacturer,
            typeId: collectionType.id,
            locationId: null,
            isManual: false,
            isSmart: false,
            sortOrder: 0,
            filterCriteria: { manufacturer },
            description: null,
          })
          .returning();

<<<<<<< HEAD
        const collection = result[0];
=======
>>>>>>> bff0c878
        if (!collection) {
          throw new Error("Failed to create manufacturer collection");
        }

<<<<<<< HEAD
        // Add all machines with this manufacturer
        const manufacturerMachines = await this.db
          .select({ id: machines.id })
          .from(machines)
          .innerJoin(models, eq(machines.modelId, models.id))
          .where(
            and(
              eq(machines.organizationId, collectionType.organizationId),
              eq(models.manufacturer, manufacturer),
            ),
          );

        if (manufacturerMachines.length > 0) {
          const machineIdArray = sql.join(
            manufacturerMachines.map((m: any) => sql`${m.id}`),
            sql`, `,
          );
          await this.db.execute(sql`
            INSERT INTO collection_machines (collection_id, machine_id)
            SELECT ${collection.id}, unnest(ARRAY[${machineIdArray}])
          `);
=======
        // Add machines to collection (using placeholder SQL)
        if (machineIds.length > 0) {
          await this.addMachinesToCollection(collection.id, machineIds);
>>>>>>> bff0c878
        }

        generated++;
      } else {
        // Update existing collection with new machines (replace all)
<<<<<<< HEAD
        const manufacturerMachines = await this.db
          .select({ id: machines.id })
          .from(machines)
          .innerJoin(models, eq(machines.modelId, models.id))
          .where(
            and(
              eq(machines.organizationId, collectionType.organizationId),
              eq(models.manufacturer, manufacturer),
            ),
          );

        // First remove all existing associations
        await this.db.execute(sql`
          DELETE FROM collection_machines 
          WHERE collection_id = ${existing.id}
        `);

        // Then add current machines
        if (manufacturerMachines.length > 0) {
          const machineIdArray = sql.join(
            manufacturerMachines.map((m: any) => sql`${m.id}`),
            sql`, `,
          );
          await this.db.execute(sql`
            INSERT INTO collection_machines (collection_id, machine_id)
            SELECT ${existing.id}, unnest(ARRAY[${machineIdArray}])
          `);
=======
        // First remove existing associations, then add new ones
        await this.db.execute(sql`
          DELETE FROM ${collectionMachines} 
          WHERE collection_id = ${existing.id}
        `);

        if (machineIds.length > 0) {
          await this.addMachinesToCollection(existing.id, machineIds);
>>>>>>> bff0c878
        }

        updated++;
      }
    }

    return { generated, updated };
  }

  /**
   * Generate year/era-based collections
   */
  private async generateYearCollections(
    collectionType: CollectionType,
  ): Promise<{ generated: number; updated: number }> {
    // Define eras
    const eras = [
      { name: "1970s", start: 1970, end: 1979 },
      { name: "1980s", start: 1980, end: 1989 },
      { name: "1990s", start: 1990, end: 1999 },
      { name: "2000s", start: 2000, end: 2009 },
      { name: "2010s", start: 2010, end: 2019 },
      { name: "2020s", start: 2020, end: 2029 },
    ];

    let generated = 0;
    let updated = 0;

    for (const era of eras) {
      // Check if collection exists
      const existing = await this.db.query.collections.findFirst({
        where: and(
          eq(collections.name, era.name),
          eq(collections.typeId, collectionType.id),
<<<<<<< HEAD
          isNull(collections.locationId),
        ),
      });

      const eraMachines = await this.db
=======
          sql`${collections.locationId} IS NULL`,
        ),
      });

      // Find machines in this era
      const machinesInEra = await this.db
>>>>>>> bff0c878
        .select({ id: machines.id })
        .from(machines)
        .innerJoin(models, eq(machines.modelId, models.id))
        .where(
          and(
            eq(machines.organizationId, collectionType.organizationId),
<<<<<<< HEAD
            gte(models.year, era.start),
            lte(models.year, era.end),
          ),
        );

      if (eraMachines.length === 0) continue; // Skip empty eras

      if (!existing) {
        const result = await this.db
=======
            sql`${models.year} >= ${era.start}`,
            sql`${models.year} <= ${era.end}`,
          ),
        );

      if (machinesInEra.length === 0) continue; // Skip empty eras

      const machineIds = machinesInEra.map((m) => m.id);

      if (!existing) {
        // Create new collection
        const [collection] = await this.db
>>>>>>> bff0c878
          .insert(collections)
          .values({
            id: generateId(),
            name: era.name,
            typeId: collectionType.id,
            locationId: null,
            isManual: false,
            isSmart: false,
            sortOrder: 0,
            filterCriteria: {
              yearStart: era.start,
              yearEnd: era.end,
            },
            description: null,
          })
          .returning();
<<<<<<< HEAD

        const collection = result[0];
        if (!collection) {
          throw new Error("Failed to create era collection");
        }

        const machineIdArray = sql.join(
          eraMachines.map((m: any) => sql`${m.id}`),
          sql`, `,
        );
        await this.db.execute(sql`
          INSERT INTO collection_machines (collection_id, machine_id)
          SELECT ${collection.id}, unnest(ARRAY[${machineIdArray}])
        `);
=======
>>>>>>> bff0c878

        if (!collection) {
          throw new Error("Failed to create year-based collection");
        }

        await this.addMachinesToCollection(collection.id, machineIds);
        generated++;
      } else {
<<<<<<< HEAD
        // Update existing era collection (replace all machines)
        await this.db.execute(sql`
          DELETE FROM collection_machines 
          WHERE collection_id = ${existing.id}
        `);

        const machineIdArray = sql.join(
          eraMachines.map((m: any) => sql`${m.id}`),
          sql`, `,
        );
        await this.db.execute(sql`
          INSERT INTO collection_machines (collection_id, machine_id)
          SELECT ${existing.id}, unnest(ARRAY[${machineIdArray}])
        `);
=======
        // Update existing collection with new machines (replace all)
        await this.db.execute(sql`
          DELETE FROM ${collectionMachines} 
          WHERE collection_id = ${existing.id}
        `);
>>>>>>> bff0c878

        await this.addMachinesToCollection(existing.id, machineIds);
        updated++;
      }
    }

    return { generated, updated };
  }

  /**
   * Enable/disable a collection type for an organization
   */
  async toggleCollectionType(
    collectionTypeId: string,
    enabled: boolean,
  ): Promise<void> {
    await this.db
      .update(collectionTypes)
      .set({ isEnabled: enabled })
      .where(eq(collectionTypes.id, collectionTypeId));
  }

  /**
   * Get organization's collection types for admin management
   */
  async getOrganizationCollectionTypes(
    organizationId: string,
  ): Promise<CollectionTypeWithCount[]> {
<<<<<<< HEAD
    const types = await this.db.query.collectionTypes.findMany({
      where: eq(collectionTypes.organizationId, organizationId),
      orderBy: [asc(collectionTypes.sortOrder)],
    });

    // Get collection counts for each type
    const typesWithCounts: CollectionTypeWithCount[] = [];

    for (const type of types) {
      const countResult = await this.db
        .select({ count: sql<number>`count(*)` })
        .from(collections)
        .where(eq(collections.typeId, type.id));

      typesWithCounts.push({
        ...type,
        collectionCount: countResult[0]?.count || 0,
      });
    }
=======
    const typesWithCounts = await this.db
      .select({
        id: collectionTypes.id,
        name: collectionTypes.name,
        organizationId: collectionTypes.organizationId,
        isAutoGenerated: collectionTypes.isAutoGenerated,
        isEnabled: collectionTypes.isEnabled,
        sourceField: collectionTypes.sourceField,
        generationRules: collectionTypes.generationRules,
        displayName: collectionTypes.displayName,
        description: collectionTypes.description,
        sortOrder: collectionTypes.sortOrder,
        collectionCount: count(collections.id).as("collection_count"),
      })
      .from(collectionTypes)
      .leftJoin(collections, eq(collectionTypes.id, collections.typeId))
      .where(eq(collectionTypes.organizationId, organizationId))
      .groupBy(
        collectionTypes.id,
        collectionTypes.name,
        collectionTypes.organizationId,
        collectionTypes.isAutoGenerated,
        collectionTypes.isEnabled,
        collectionTypes.sourceField,
        collectionTypes.generationRules,
        collectionTypes.displayName,
        collectionTypes.description,
        collectionTypes.sortOrder,
      )
      .orderBy(collectionTypes.sortOrder);
>>>>>>> bff0c878

    return typesWithCounts;
  }
}<|MERGE_RESOLUTION|>--- conflicted
+++ resolved
@@ -1,4 +1,3 @@
-<<<<<<< HEAD
 import { and, eq, or, gte, lte, sql, asc, isNull } from "drizzle-orm";
 
 import { collections, collectionTypes, machines, models } from "../db/schema";
@@ -7,24 +6,6 @@
 import type { InferSelectModel } from "drizzle-orm";
 
 import { generateId } from "~/lib/utils/id-generation";
-=======
-import { eq, and, or, sql, count, type InferSelectModel } from "drizzle-orm";
-
-import { type DrizzleClient } from "../db/drizzle";
-import {
-  collections,
-  collectionTypes,
-  collectionMachines,
-  machines,
-  models,
-} from "../db/schema";
-
-import { generateId } from "~/lib/utils/id-generation";
-
-// Type definitions using Drizzle schema inference
-type Collection = InferSelectModel<typeof collections>;
-type CollectionType = InferSelectModel<typeof collectionTypes>;
->>>>>>> bff0c878
 
 export interface CreateManualCollectionData {
   name: string;
@@ -51,7 +32,6 @@
   }[];
 }
 
-<<<<<<< HEAD
 // Type definitions using Drizzle schema inference
 type Collection = InferSelectModel<typeof collections>;
 type CollectionType = InferSelectModel<typeof collectionTypes>;
@@ -74,8 +54,6 @@
   machineCount: number;
 }
 
-=======
->>>>>>> bff0c878
 type CollectionTypeWithCount = CollectionType & {
   collectionCount: number;
 };
@@ -93,7 +71,6 @@
     manual: CollectionWithMachines[];
     auto: CollectionWithMachines[];
   }> {
-<<<<<<< HEAD
     // Get collections with type information using Drizzle relational queries
     const collectionsWithTypes = await this.db.query.collections.findMany({
       where: or(
@@ -165,77 +142,16 @@
 
       return a.sortOrder - b.sortOrder;
     });
-=======
-    // Use a join query instead of nested relational queries for better control
-    const collectionsData = await this.db
-      .select({
-        collectionId: collections.id,
-        collectionName: collections.name,
-        collectionIsManual: collections.isManual,
-        collectionSortOrder: collections.sortOrder,
-        typeId: collectionTypes.id,
-        typeName: collectionTypes.name,
-        typeDisplayName: collectionTypes.displayName,
-        typeSortOrder: collectionTypes.sortOrder,
-        machineCount: count(machines.id).as("machine_count"),
-      })
-      .from(collections)
-      .innerJoin(collectionTypes, eq(collections.typeId, collectionTypes.id))
-      .leftJoin(
-        machines,
-        and(
-          sql`EXISTS (
-            SELECT 1 FROM ${collectionMachines} cm 
-            WHERE cm.collection_id = ${collections.id} 
-            AND cm.machine_id = ${machines.id}
-          )`,
-          eq(machines.locationId, locationId),
-        ),
-      )
-      .where(
-        and(
-          or(
-            eq(collections.locationId, locationId), // Location-specific collections
-            and(
-              sql`${collections.locationId} IS NULL`, // Organization-wide auto-collections
-              eq(collections.isManual, false),
-            ),
-          ),
-          eq(collectionTypes.organizationId, organizationId),
-          eq(collectionTypes.isEnabled, true),
-        ),
-      )
-      .groupBy(
-        collections.id,
-        collections.name,
-        collections.isManual,
-        collections.sortOrder,
-        collectionTypes.id,
-        collectionTypes.name,
-        collectionTypes.displayName,
-        collectionTypes.sortOrder,
-      )
-      .orderBy(collectionTypes.sortOrder, collections.sortOrder);
->>>>>>> bff0c878
 
     const { manual, auto } = collectionsData.reduce(
       (acc, collection) => {
         const collectionData: CollectionWithMachines = {
-<<<<<<< HEAD
           id: collection.id,
           name: collection.name,
           type: {
             id: collection.type.id,
             name: collection.type.name,
             displayName: collection.type.displayName,
-=======
-          id: collection.collectionId,
-          name: collection.collectionName,
-          type: {
-            id: collection.typeId,
-            name: collection.typeName,
-            displayName: collection.typeDisplayName,
->>>>>>> bff0c878
           },
           machineCount: collection.machineCount,
         };
@@ -273,7 +189,6 @@
       };
     }[]
   > {
-<<<<<<< HEAD
     // Get machines in the collection at the specific location using junction table
     const machinesInCollection = await this.db.execute(sql`
       SELECT 
@@ -295,36 +210,6 @@
         name: row.model_name || "",
         manufacturer: row.manufacturer || null,
         year: row.year || null,
-=======
-    // Use a join query to get machines in the collection at the location
-    const machinesData = await this.db
-      .select({
-        id: machines.id,
-        modelName: models.name,
-        modelManufacturer: models.manufacturer,
-        modelYear: models.year,
-      })
-      .from(machines)
-      .innerJoin(models, eq(machines.modelId, models.id))
-      .innerJoin(
-        collectionMachines,
-        eq(collectionMachines.machineId, machines.id),
-      )
-      .where(
-        and(
-          eq(machines.locationId, locationId),
-          eq(collectionMachines.collectionId, collectionId),
-        ),
-      )
-      .orderBy(models.name);
-
-    return machinesData.map((machine) => ({
-      id: machine.id,
-      model: {
-        name: machine.modelName,
-        manufacturer: machine.modelManufacturer,
-        year: machine.modelYear,
->>>>>>> bff0c878
       },
     }));
   }
@@ -333,7 +218,6 @@
    * Create a manual collection
    */
   async createManualCollection(
-<<<<<<< HEAD
     _organizationId: string,
     data: CreateManualCollectionData,
   ): Promise<Collection> {
@@ -343,63 +227,23 @@
       typeId: data.typeId,
       locationId: data.locationId || null,
       description: data.description || null,
-=======
-    organizationId: string,
-    data: CreateManualCollectionData,
-  ): Promise<Collection> {
-    // Validate that the collection type belongs to the specified organization
-    const [type] = await this.db
-      .select()
-      .from(collectionTypes)
-      .where(
-        and(
-          eq(collectionTypes.id, data.typeId),
-          eq(collectionTypes.organizationId, organizationId),
-        ),
-      )
-      .limit(1);
-
-    if (!type) {
-      throw new Error(
-        "Collection type does not belong to the specified organization",
-      );
-    }
-    const createData = {
-      id: generateId(), // Generate UUID using centralized utility
-      name: data.name,
-      typeId: data.typeId,
-      locationId: data.locationId ?? null,
-      description: data.description ?? null,
->>>>>>> bff0c878
       isManual: true,
       isSmart: false,
       sortOrder: 0,
       filterCriteria: null,
     };
 
-<<<<<<< HEAD
     const result = await this.db
-=======
-    const [newCollection] = await this.db
->>>>>>> bff0c878
       .insert(collections)
       .values(createData)
       .returning();
 
-<<<<<<< HEAD
     const collection = result[0];
     if (!collection) {
       throw new Error("Failed to create collection");
     }
 
     return collection;
-=======
-    if (!newCollection) {
-      throw new Error("Failed to create collection");
-    }
-
-    return newCollection;
->>>>>>> bff0c878
   }
 
   /**
@@ -415,7 +259,6 @@
     collectionId: string,
     machineIds: string[],
   ): Promise<void> {
-<<<<<<< HEAD
     // Insert into junction table, ignoring duplicates
     if (machineIds.length > 0) {
       const machineIdArray = sql.join(
@@ -428,17 +271,6 @@
         ON CONFLICT (collection_id, machine_id) DO NOTHING
       `);
     }
-=======
-    if (machineIds.length === 0) return;
-
-    // Use PostgreSQL-specific unnest function for bulk insert with proper conflict handling
-    // Note: machineIds array is properly parameterized to prevent SQL injection
-    await this.db.execute(sql`
-      INSERT INTO ${collectionMachines} (collection_id, machine_id)
-      SELECT ${collectionId}, unnest(${machineIds})
-      ON CONFLICT (collection_id, machine_id) DO NOTHING
-    `);
->>>>>>> bff0c878
   }
 
   /**
@@ -480,13 +312,8 @@
   private async generateManufacturerCollections(
     collectionType: CollectionType,
   ): Promise<{ generated: number; updated: number }> {
-<<<<<<< HEAD
     // Get all unique manufacturers for machines in this organization
     const machineModels = await this.db
-=======
-    // Get all unique manufacturers for machines in this organization using Drizzle
-    const manufacturerData = await this.db
->>>>>>> bff0c878
       .selectDistinct({
         manufacturer: models.manufacturer,
       })
@@ -499,15 +326,9 @@
         ),
       );
 
-<<<<<<< HEAD
     const uniqueManufacturers = machineModels
       .map((m: any) => m.manufacturer)
       .filter((m: string | null): m is string => m !== null);
-=======
-    const uniqueManufacturers = manufacturerData
-      .map((m) => m.manufacturer)
-      .filter((m): m is string => m !== null);
->>>>>>> bff0c878
 
     let generated = 0;
     let updated = 0;
@@ -518,11 +339,7 @@
         where: and(
           eq(collections.name, manufacturer),
           eq(collections.typeId, collectionType.id),
-<<<<<<< HEAD
           isNull(collections.locationId), // Organization-wide
-=======
-          sql`${collections.locationId} IS NULL`, // Organization-wide
->>>>>>> bff0c878
         ),
       });
 
@@ -542,11 +359,7 @@
 
       if (!existing) {
         // Create new collection
-<<<<<<< HEAD
         const result = await this.db
-=======
-        const [collection] = await this.db
->>>>>>> bff0c878
           .insert(collections)
           .values({
             id: generateId(),
@@ -561,15 +374,11 @@
           })
           .returning();
 
-<<<<<<< HEAD
         const collection = result[0];
-=======
->>>>>>> bff0c878
         if (!collection) {
           throw new Error("Failed to create manufacturer collection");
         }
 
-<<<<<<< HEAD
         // Add all machines with this manufacturer
         const manufacturerMachines = await this.db
           .select({ id: machines.id })
@@ -591,17 +400,11 @@
             INSERT INTO collection_machines (collection_id, machine_id)
             SELECT ${collection.id}, unnest(ARRAY[${machineIdArray}])
           `);
-=======
-        // Add machines to collection (using placeholder SQL)
-        if (machineIds.length > 0) {
-          await this.addMachinesToCollection(collection.id, machineIds);
->>>>>>> bff0c878
         }
 
         generated++;
       } else {
         // Update existing collection with new machines (replace all)
-<<<<<<< HEAD
         const manufacturerMachines = await this.db
           .select({ id: machines.id })
           .from(machines)
@@ -629,16 +432,6 @@
             INSERT INTO collection_machines (collection_id, machine_id)
             SELECT ${existing.id}, unnest(ARRAY[${machineIdArray}])
           `);
-=======
-        // First remove existing associations, then add new ones
-        await this.db.execute(sql`
-          DELETE FROM ${collectionMachines} 
-          WHERE collection_id = ${existing.id}
-        `);
-
-        if (machineIds.length > 0) {
-          await this.addMachinesToCollection(existing.id, machineIds);
->>>>>>> bff0c878
         }
 
         updated++;
@@ -673,27 +466,17 @@
         where: and(
           eq(collections.name, era.name),
           eq(collections.typeId, collectionType.id),
-<<<<<<< HEAD
           isNull(collections.locationId),
         ),
       });
 
       const eraMachines = await this.db
-=======
-          sql`${collections.locationId} IS NULL`,
-        ),
-      });
-
-      // Find machines in this era
-      const machinesInEra = await this.db
->>>>>>> bff0c878
         .select({ id: machines.id })
         .from(machines)
         .innerJoin(models, eq(machines.modelId, models.id))
         .where(
           and(
             eq(machines.organizationId, collectionType.organizationId),
-<<<<<<< HEAD
             gte(models.year, era.start),
             lte(models.year, era.end),
           ),
@@ -703,20 +486,6 @@
 
       if (!existing) {
         const result = await this.db
-=======
-            sql`${models.year} >= ${era.start}`,
-            sql`${models.year} <= ${era.end}`,
-          ),
-        );
-
-      if (machinesInEra.length === 0) continue; // Skip empty eras
-
-      const machineIds = machinesInEra.map((m) => m.id);
-
-      if (!existing) {
-        // Create new collection
-        const [collection] = await this.db
->>>>>>> bff0c878
           .insert(collections)
           .values({
             id: generateId(),
@@ -733,7 +502,6 @@
             description: null,
           })
           .returning();
-<<<<<<< HEAD
 
         const collection = result[0];
         if (!collection) {
@@ -748,8 +516,6 @@
           INSERT INTO collection_machines (collection_id, machine_id)
           SELECT ${collection.id}, unnest(ARRAY[${machineIdArray}])
         `);
-=======
->>>>>>> bff0c878
 
         if (!collection) {
           throw new Error("Failed to create year-based collection");
@@ -758,7 +524,6 @@
         await this.addMachinesToCollection(collection.id, machineIds);
         generated++;
       } else {
-<<<<<<< HEAD
         // Update existing era collection (replace all machines)
         await this.db.execute(sql`
           DELETE FROM collection_machines 
@@ -773,13 +538,6 @@
           INSERT INTO collection_machines (collection_id, machine_id)
           SELECT ${existing.id}, unnest(ARRAY[${machineIdArray}])
         `);
-=======
-        // Update existing collection with new machines (replace all)
-        await this.db.execute(sql`
-          DELETE FROM ${collectionMachines} 
-          WHERE collection_id = ${existing.id}
-        `);
->>>>>>> bff0c878
 
         await this.addMachinesToCollection(existing.id, machineIds);
         updated++;
@@ -808,7 +566,6 @@
   async getOrganizationCollectionTypes(
     organizationId: string,
   ): Promise<CollectionTypeWithCount[]> {
-<<<<<<< HEAD
     const types = await this.db.query.collectionTypes.findMany({
       where: eq(collectionTypes.organizationId, organizationId),
       orderBy: [asc(collectionTypes.sortOrder)],
@@ -828,38 +585,6 @@
         collectionCount: countResult[0]?.count || 0,
       });
     }
-=======
-    const typesWithCounts = await this.db
-      .select({
-        id: collectionTypes.id,
-        name: collectionTypes.name,
-        organizationId: collectionTypes.organizationId,
-        isAutoGenerated: collectionTypes.isAutoGenerated,
-        isEnabled: collectionTypes.isEnabled,
-        sourceField: collectionTypes.sourceField,
-        generationRules: collectionTypes.generationRules,
-        displayName: collectionTypes.displayName,
-        description: collectionTypes.description,
-        sortOrder: collectionTypes.sortOrder,
-        collectionCount: count(collections.id).as("collection_count"),
-      })
-      .from(collectionTypes)
-      .leftJoin(collections, eq(collectionTypes.id, collections.typeId))
-      .where(eq(collectionTypes.organizationId, organizationId))
-      .groupBy(
-        collectionTypes.id,
-        collectionTypes.name,
-        collectionTypes.organizationId,
-        collectionTypes.isAutoGenerated,
-        collectionTypes.isEnabled,
-        collectionTypes.sourceField,
-        collectionTypes.generationRules,
-        collectionTypes.displayName,
-        collectionTypes.description,
-        collectionTypes.sortOrder,
-      )
-      .orderBy(collectionTypes.sortOrder);
->>>>>>> bff0c878
 
     return typesWithCounts;
   }
