/**
<<<<<<< HEAD
 * PinballMap synchronization service
 * Core business logic for syncing games between PinballMap and our database
 *
 * Game Title Logic:
 * - OPDB games (with opdbId): Global records shared across all organizations
 * - Custom games (no opdbId): Per-organization records, unique by name + organizationId
 * - Machines: Always organization-specific through room hierarchy
=======
 * PinballMap synchronization service for V1.0 schema
 * Handles syncing machine data between PinballMap and PinPoint
>>>>>>> 2af0777b
 */

import type {
  PinballMapMachine,
  PinballMapMachineDetailsResponse,
} from "../../lib/pinballmap/types";
import type { PrismaClient } from "@prisma/client";

export interface SyncResult {
  success: boolean;
  added: number;
  updated: number;
  removed: number;
  error?: string;
}

export class PinballMapService {
  constructor(private prisma: PrismaClient) {}

  /**
   * Enable PinballMap integration for an organization
   */
  async enableIntegration(organizationId: string): Promise<void> {
    await this.prisma.pinballMapConfig.upsert({
      where: { organizationId },
      create: {
        organizationId,
        apiEnabled: true,
        autoSyncEnabled: false, // Start with manual sync
      },
      update: {
        apiEnabled: true,
      },
    });
  }

  /**
   * Configure a location for PinballMap sync
   */
  async configureLocationSync(
    locationId: string,
    pinballMapId: number,
    organizationId: string,
  ): Promise<void> {
    // Verify organization has PinballMap enabled
    const config = await this.prisma.pinballMapConfig.findUnique({
      where: { organizationId },
    });

    if (!config?.apiEnabled) {
      throw new Error("PinballMap integration not enabled for organization");
    }

    // Update location with PinballMap configuration
    await this.prisma.location.update({
      where: { id: locationId },
      data: {
        pinballMapId,
        syncEnabled: true,
      },
    });
  }

  /**
   * Sync a specific location with PinballMap
   */
  async syncLocation(locationId: string): Promise<SyncResult> {
    const location = await this.prisma.location.findUnique({
      where: { id: locationId },
      include: {
        organization: {
          include: {
            pinballMapConfig: true,
          },
        },
      },
    });

    if (!location) {
      return {
        success: false,
        added: 0,
        updated: 0,
        removed: 0,
        error: "Location not found",
      };
    }

<<<<<<< HEAD
    // IMPORTANT: PinballMap integration is currently non-functional due to V1.0 schema changes
    // The Location model no longer has pinballMapId field required for PinballMap sync
    // This entire service will be completely redesigned in Task 10: Redesign PinballMap Integration
    // See: docs/backend_impl_tasks/10-redesign-pinballmap-integration.md
    // Until then, this function returns an error to prevent silent failures
    // if (!location.pinballMapId) {
    //   return {
    //     success: false,
    //     added: 0,
    //     removed: 0,
    //     error: "Location does not have a PinballMap ID configured",
    //   };
    // }

    // 2. Location is used directly (no more room hierarchy)
    // Machines are directly associated with locations in the new schema

    // 3. Fetch machine data from PinballMap
    // TODO: Location no longer has pinballMapId field - need to redesign this
    // const machineData = await fetchLocationMachineDetails(
    //   location.pinballMapId,
    // );

    // For now, return early with error
    return {
      success: false,
      added: 0,
      removed: 0,
      error: "PinballMap sync functionality needs to be updated for new schema",
    };
=======
    if (!location.pinballMapId) {
      return {
        success: false,
        added: 0,
        updated: 0,
        removed: 0,
        error: "Location not configured for PinballMap sync",
      };
    }

    if (!location.organization.pinballMapConfig?.apiEnabled) {
      return {
        success: false,
        added: 0,
        updated: 0,
        removed: 0,
        error: "PinballMap integration not enabled",
      };
    }

    try {
      // Fetch machine data from PinballMap
      const machineData = await this.fetchLocationMachines(
        location.pinballMapId,
      );

      if (!machineData?.machines) {
        return {
          success: false,
          added: 0,
          updated: 0,
          removed: 0,
          error: "No machine data returned from PinballMap",
        };
      }

      // Process the machines
      const result = await this.reconcileMachines(
        location.id,
        location.organizationId,
        machineData.machines,
        location.organization.pinballMapConfig,
      );
>>>>>>> 2af0777b

      // Update last sync time
      await this.prisma.location.update({
        where: { id: locationId },
        data: { lastSyncAt: new Date() },
      });

      return result;
    } catch (error) {
      return {
        success: false,
        added: 0,
        updated: 0,
        removed: 0,
        error: error instanceof Error ? error.message : "Unknown sync error",
      };
    }
  }

<<<<<<< HEAD
    // 5. Reconcile the games
    // TODO: Update this when PinballMap sync is re-implemented
    // const result = await reconcileMachines(
    //   prisma,
    //   location.id,
    //   location.organizationId,
    //   machineData.machines,
    // );

    // TODO: Return actual results when re-implemented
    return {
      success: true,
      added: 0,
      removed: 0,
    };
  } catch (error) {
    // Provide specific error messages for different failure types
    let errorMessage = "Unknown error occurred during sync";

    if (error instanceof Error) {
      if (
        error.message.includes("fetch") ||
        error.message.includes("Network")
      ) {
        errorMessage =
          "PinballMap API is currently unavailable. Please try again later.";
      } else if (
        error.message.includes("Invalid response") ||
        error.message.includes("malformed")
      ) {
        errorMessage =
          "PinballMap API returned invalid data. Please contact support if this persists.";
      } else {
        errorMessage = error.message;
=======
  /**
   * Reconcile PinballMap machines with local database
   */
  private async reconcileMachines(
    locationId: string,
    organizationId: string,
    pinballMapMachines: PinballMapMachine[],
    config: { createMissingModels: boolean; updateExistingData: boolean },
  ): Promise<SyncResult> {
    let added = 0;
    let updated = 0;
    let removed = 0;

    // Get current machines at this location
    const currentMachines = await this.prisma.machine.findMany({
      where: { locationId },
      include: {
        model: true,
      },
    });

    // Track which machines we found on PinballMap
    const foundMachineIds = new Set<string>();

    for (const pmMachine of pinballMapMachines) {
      try {
        // Find or create the Model record
        const model = await this.findOrCreateModel(
          pmMachine,
          config.createMissingModels,
        );

        if (!model) {
          continue; // Skip if model creation is disabled and model doesn't exist
        }

        // Find existing machine by model and location
        const existingMachine = currentMachines.find(
          (m) => m.modelId === model!.id,
        );

        if (existingMachine) {
          foundMachineIds.add(existingMachine.id);

          if (config.updateExistingData) {
            // Update existing machine if needed
            // For now, machines don't have updatable fields from PinballMap
            // This could be expanded for condition, notes, etc.
            updated++;
          }
        } else {
          // Create new machine
          await this.prisma.machine.create({
            data: {
              name: model.name, // Use model name as default instance name
              organizationId,
              locationId,
              modelId: model.id,
              // ownerId will be null initially
            },
          });
          added++;
        }
      } catch (error) {
        console.error(`Error processing machine ${pmMachine.opdb_id}:`, error);
        // Continue processing other machines
      }
    }

    // Remove machines that are no longer on PinballMap
    const machinesToRemove = currentMachines.filter(
      (m) => !foundMachineIds.has(m.id),
    );

    for (const machine of machinesToRemove) {
      // Check if machine has issues before removing
      const issueCount = await this.prisma.issue.count({
        where: { machineId: machine.id },
      });

      if (issueCount === 0) {
        // Only remove machines with no issues
        await this.prisma.machine.delete({
          where: { id: machine.id },
        });
        removed++;
>>>>>>> 2af0777b
      }
    }

    return {
      success: true,
      added,
      updated,
      removed,
    };
  }

<<<<<<< HEAD
/**
 * Process fixture data for seeding (instead of calling live API)
 */
export async function processFixtureData(
  prisma: PrismaClient,
  fixtureData: PinballMapMachineDetailsResponse,
  locationId: string,
  organizationId: string,
): Promise<ProcessResult> {
  try {
    let created = 0;

    for (const machine of fixtureData.machines) {
      // Create or update game title
      const model = await createOrUpdateModel(prisma, machine, organizationId);

      // Create game instance
      await prisma.machine.create({
        data: {
          organizationId: organizationId,
          modelId: model.id,
          locationId: locationId,
=======
  /**
   * Find existing Model or create new one from PinballMap data
   */
  private async findOrCreateModel(
    pmMachine: PinballMapMachine,
    createMissingModels: boolean,
  ): Promise<{ id: string; name: string } | null> {
    // Look for existing model by OPDB ID
    let model = pmMachine.opdb_id
      ? await this.prisma.model.findUnique({
          where: { opdbId: pmMachine.opdb_id },
        })
      : null;

    if (model) {
      return model;
    }

    // Look for existing model by IPDB ID if available
    if (pmMachine.ipdb_id) {
      model = await this.prisma.model.findUnique({
        where: { ipdbId: pmMachine.ipdb_id },
      });

      if (model) {
        return model;
      }
    }

    if (!createMissingModels) {
      return null;
    }

    // Create new global model from PinballMap data
    try {
      model = await this.prisma.model.create({
        data: {
          name: pmMachine.machine_name || pmMachine.name,
          manufacturer: pmMachine.manufacturer || null,
          year: pmMachine.year || null,

          // Cross-database references
          opdbId: pmMachine.opdb_id,
          ipdbId: pmMachine.ipdb_id || null,

          // Technical details
          machineType: pmMachine.machine_type || null,
          machineDisplay: pmMachine.machine_display || null,
          isActive: pmMachine.is_active ?? true,

          // Metadata and links
          ipdbLink: pmMachine.ipdb_link || null,
          opdbImgUrl: pmMachine.opdb_img || null,
          kineticistUrl: pmMachine.kineticist_url || null,

          // PinPoint-specific
          isCustom: false, // OPDB games are not custom
>>>>>>> 2af0777b
        },
      });

      return model;
    } catch (error) {
      // Handle duplicate key errors gracefully
      if (error instanceof Error && error.message.includes("unique")) {
        // Another sync might have created this model
        return pmMachine.opdb_id
          ? this.prisma.model.findUnique({
              where: { opdbId: pmMachine.opdb_id },
            })
          : null;
      }
      throw error;
    }
  }

  /**
   * Fetch machine data from PinballMap API
   */
  private async fetchLocationMachines(
    pinballMapId: number,
  ): Promise<PinballMapMachineDetailsResponse | null> {
    try {
      const response = await fetch(
        `https://pinballmap.com/api/v1/locations/${pinballMapId}/machine_details.json`,
      );

      if (!response.ok) {
        throw new Error(`PinballMap API error: ${response.status}`);
      }

      return response.json();
    } catch (error) {
      console.error("Failed to fetch PinballMap data:", error);
      return null;
    }
  }

<<<<<<< HEAD
/**
 * Reconcile game instances - add new games, remove old ones
 */
export async function reconcileMachines(
  prisma: PrismaClient,
  locationId: string,
  organizationId: string,
  remoteMachines: PinballMapMachine[],
): Promise<{ added: number; removed: number }> {
  // Get current game instances in the room
  const localGames = await prisma.machine.findMany({
    where: { locationId },
    include: { model: true },
  });

  // Create sets of OPDB IDs for comparison
  const remoteOpdbIds = new Set(
    remoteMachines.map((m) => m.opdb_id).filter(Boolean), // Remove null/undefined values
  );

  // For local games, we need to check OPDB games
  const localOpdbIds = new Set(
    localGames.filter((g) => g.model.opdbId).map((g) => g.model.opdbId),
  );

  // Determine which games to remove
  // Remove games that have OPDB IDs but are not in the remote list
  const gamesToRemove = localGames.filter((lg) => {
    if (!lg.model.opdbId) return false; // Don't remove custom games automatically
    return !remoteOpdbIds.has(lg.model.opdbId);
  });

  // Remove obsolete games
  await prisma.machine.deleteMany({
    where: { id: { in: gamesToRemove.map((g) => g.id) } },
  });

  // Determine which games to add (remote games not in local)
  const machinesToAdd = remoteMachines.filter(
    (rm) => !rm.opdb_id || !localOpdbIds.has(rm.opdb_id),
  );

  // Add new games
  let addedCount = 0;
  for (const machine of machinesToAdd) {
    // Create or update game title
    const model = await createOrUpdateModel(prisma, machine, organizationId);

    // Create game instance
    await prisma.machine.create({
      data: {
        organizationId: organizationId,
        modelId: model.id,
        locationId: locationId,
=======
  /**
   * Get sync status for all locations in an organization
   */
  async getOrganizationSyncStatus(organizationId: string): Promise<{
    configEnabled: boolean;
    locations: {
      id: string;
      name: string;
      pinballMapId: number | null;
      syncEnabled: boolean;
      lastSyncAt: Date | null;
      machineCount: number;
    }[];
  }> {
    const config = await this.prisma.pinballMapConfig.findUnique({
      where: { organizationId },
    });

    const locations = await this.prisma.location.findMany({
      where: { organizationId },
      include: {
        _count: {
          select: {
            machines: true,
          },
        },
>>>>>>> 2af0777b
      },
    });

    return {
      configEnabled: config?.apiEnabled ?? false,
      locations: locations.map((location) => ({
        id: location.id,
        name: location.name,
        pinballMapId: location.pinballMapId,
        syncEnabled: location.syncEnabled,
        lastSyncAt: location.lastSyncAt,
        machineCount: location._count.machines,
      })),
    };
  }
}

// Export legacy functions for backward compatibility during transition
export async function syncLocationGames(
  prisma: PrismaClient,
  locationId: string,
): Promise<SyncResult> {
  const service = new PinballMapService(prisma);
  return service.syncLocation(locationId);
}

<<<<<<< HEAD
/**
 * Create or update a game title from PinballMap machine data
 */
export async function createOrUpdateModel(
=======
export async function processFixtureData(
>>>>>>> 2af0777b
  prisma: PrismaClient,
  fixtureData: PinballMapMachineDetailsResponse,
  locationId: string,
  organizationId: string,
<<<<<<< HEAD
) {
  // Handle OPDB games vs custom games differently
  if (machine.opdb_id) {
    // OPDB games are global - check if it exists first
    const existingModel = await prisma.model.findUnique({
      where: { opdbId: machine.opdb_id },
    });

    if (existingModel) {
      // Update existing global OPDB game
      return await prisma.model.update({
        where: { opdbId: machine.opdb_id },
        data: {
          name: machine.name,
          // Update other OPDB fields if needed
        },
      });
    } else {
      // Create new global OPDB game
      return await prisma.model.create({
        data: {
          name: machine.name,
          opdbId: machine.opdb_id,
          // Global OPDB games have no organization (null)
          // Could add more fields like manufacturer, year if needed
        },
      });
    }
  } else {
    // Custom games - in new schema, they are global but marked as custom
    // TODO: Need to redesign custom game handling without organizationId
    return await prisma.model.upsert({
      where: {
        name: machine.name, // Simplified for now - may create duplicates
      },
      update: {
        name: machine.name,
      },
      create: {
        name: machine.name,
        opdbId: null, // Custom games have no OPDB ID
        isCustom: true, // Mark as custom game
      },
    });
=======
): Promise<{ created: number; error?: string }> {
  try {
    let created = 0;
    const service = new PinballMapService(prisma);

    for (const machine of fixtureData.machines) {
      // Create or update model
      const model = await service["findOrCreateModel"](machine, true);

      if (model) {
        // Create machine instance
        await prisma.machine.create({
          data: {
            name: model.name, // Use model name as default instance name
            organizationId: organizationId,
            modelId: model.id,
            locationId: locationId,
          },
        });
        created++;
      }
    }

    return { created };
  } catch (error) {
    return {
      created: 0,
      error: error instanceof Error ? error.message : "Unknown error",
    };
>>>>>>> 2af0777b
  }
}<|MERGE_RESOLUTION|>--- conflicted
+++ resolved
@@ -1,16 +1,6 @@
 /**
-<<<<<<< HEAD
- * PinballMap synchronization service
- * Core business logic for syncing games between PinballMap and our database
- *
- * Game Title Logic:
- * - OPDB games (with opdbId): Global records shared across all organizations
- * - Custom games (no opdbId): Per-organization records, unique by name + organizationId
- * - Machines: Always organization-specific through room hierarchy
-=======
  * PinballMap synchronization service for V1.0 schema
  * Handles syncing machine data between PinballMap and PinPoint
->>>>>>> 2af0777b
  */
 
 import type {
@@ -99,38 +89,6 @@
       };
     }
 
-<<<<<<< HEAD
-    // IMPORTANT: PinballMap integration is currently non-functional due to V1.0 schema changes
-    // The Location model no longer has pinballMapId field required for PinballMap sync
-    // This entire service will be completely redesigned in Task 10: Redesign PinballMap Integration
-    // See: docs/backend_impl_tasks/10-redesign-pinballmap-integration.md
-    // Until then, this function returns an error to prevent silent failures
-    // if (!location.pinballMapId) {
-    //   return {
-    //     success: false,
-    //     added: 0,
-    //     removed: 0,
-    //     error: "Location does not have a PinballMap ID configured",
-    //   };
-    // }
-
-    // 2. Location is used directly (no more room hierarchy)
-    // Machines are directly associated with locations in the new schema
-
-    // 3. Fetch machine data from PinballMap
-    // TODO: Location no longer has pinballMapId field - need to redesign this
-    // const machineData = await fetchLocationMachineDetails(
-    //   location.pinballMapId,
-    // );
-
-    // For now, return early with error
-    return {
-      success: false,
-      added: 0,
-      removed: 0,
-      error: "PinballMap sync functionality needs to be updated for new schema",
-    };
-=======
     if (!location.pinballMapId) {
       return {
         success: false,
@@ -174,7 +132,6 @@
         machineData.machines,
         location.organization.pinballMapConfig,
       );
->>>>>>> 2af0777b
 
       // Update last sync time
       await this.prisma.location.update({
@@ -194,42 +151,6 @@
     }
   }
 
-<<<<<<< HEAD
-    // 5. Reconcile the games
-    // TODO: Update this when PinballMap sync is re-implemented
-    // const result = await reconcileMachines(
-    //   prisma,
-    //   location.id,
-    //   location.organizationId,
-    //   machineData.machines,
-    // );
-
-    // TODO: Return actual results when re-implemented
-    return {
-      success: true,
-      added: 0,
-      removed: 0,
-    };
-  } catch (error) {
-    // Provide specific error messages for different failure types
-    let errorMessage = "Unknown error occurred during sync";
-
-    if (error instanceof Error) {
-      if (
-        error.message.includes("fetch") ||
-        error.message.includes("Network")
-      ) {
-        errorMessage =
-          "PinballMap API is currently unavailable. Please try again later.";
-      } else if (
-        error.message.includes("Invalid response") ||
-        error.message.includes("malformed")
-      ) {
-        errorMessage =
-          "PinballMap API returned invalid data. Please contact support if this persists.";
-      } else {
-        errorMessage = error.message;
-=======
   /**
    * Reconcile PinballMap machines with local database
    */
@@ -316,7 +237,6 @@
           where: { id: machine.id },
         });
         removed++;
->>>>>>> 2af0777b
       }
     }
 
@@ -328,30 +248,6 @@
     };
   }
 
-<<<<<<< HEAD
-/**
- * Process fixture data for seeding (instead of calling live API)
- */
-export async function processFixtureData(
-  prisma: PrismaClient,
-  fixtureData: PinballMapMachineDetailsResponse,
-  locationId: string,
-  organizationId: string,
-): Promise<ProcessResult> {
-  try {
-    let created = 0;
-
-    for (const machine of fixtureData.machines) {
-      // Create or update game title
-      const model = await createOrUpdateModel(prisma, machine, organizationId);
-
-      // Create game instance
-      await prisma.machine.create({
-        data: {
-          organizationId: organizationId,
-          modelId: model.id,
-          locationId: locationId,
-=======
   /**
    * Find existing Model or create new one from PinballMap data
    */
@@ -409,7 +305,6 @@
 
           // PinPoint-specific
           isCustom: false, // OPDB games are not custom
->>>>>>> 2af0777b
         },
       });
 
@@ -450,62 +345,6 @@
     }
   }
 
-<<<<<<< HEAD
-/**
- * Reconcile game instances - add new games, remove old ones
- */
-export async function reconcileMachines(
-  prisma: PrismaClient,
-  locationId: string,
-  organizationId: string,
-  remoteMachines: PinballMapMachine[],
-): Promise<{ added: number; removed: number }> {
-  // Get current game instances in the room
-  const localGames = await prisma.machine.findMany({
-    where: { locationId },
-    include: { model: true },
-  });
-
-  // Create sets of OPDB IDs for comparison
-  const remoteOpdbIds = new Set(
-    remoteMachines.map((m) => m.opdb_id).filter(Boolean), // Remove null/undefined values
-  );
-
-  // For local games, we need to check OPDB games
-  const localOpdbIds = new Set(
-    localGames.filter((g) => g.model.opdbId).map((g) => g.model.opdbId),
-  );
-
-  // Determine which games to remove
-  // Remove games that have OPDB IDs but are not in the remote list
-  const gamesToRemove = localGames.filter((lg) => {
-    if (!lg.model.opdbId) return false; // Don't remove custom games automatically
-    return !remoteOpdbIds.has(lg.model.opdbId);
-  });
-
-  // Remove obsolete games
-  await prisma.machine.deleteMany({
-    where: { id: { in: gamesToRemove.map((g) => g.id) } },
-  });
-
-  // Determine which games to add (remote games not in local)
-  const machinesToAdd = remoteMachines.filter(
-    (rm) => !rm.opdb_id || !localOpdbIds.has(rm.opdb_id),
-  );
-
-  // Add new games
-  let addedCount = 0;
-  for (const machine of machinesToAdd) {
-    // Create or update game title
-    const model = await createOrUpdateModel(prisma, machine, organizationId);
-
-    // Create game instance
-    await prisma.machine.create({
-      data: {
-        organizationId: organizationId,
-        modelId: model.id,
-        locationId: locationId,
-=======
   /**
    * Get sync status for all locations in an organization
    */
@@ -532,7 +371,6 @@
             machines: true,
           },
         },
->>>>>>> 2af0777b
       },
     });
 
@@ -559,64 +397,11 @@
   return service.syncLocation(locationId);
 }
 
-<<<<<<< HEAD
-/**
- * Create or update a game title from PinballMap machine data
- */
-export async function createOrUpdateModel(
-=======
 export async function processFixtureData(
->>>>>>> 2af0777b
   prisma: PrismaClient,
   fixtureData: PinballMapMachineDetailsResponse,
   locationId: string,
   organizationId: string,
-<<<<<<< HEAD
-) {
-  // Handle OPDB games vs custom games differently
-  if (machine.opdb_id) {
-    // OPDB games are global - check if it exists first
-    const existingModel = await prisma.model.findUnique({
-      where: { opdbId: machine.opdb_id },
-    });
-
-    if (existingModel) {
-      // Update existing global OPDB game
-      return await prisma.model.update({
-        where: { opdbId: machine.opdb_id },
-        data: {
-          name: machine.name,
-          // Update other OPDB fields if needed
-        },
-      });
-    } else {
-      // Create new global OPDB game
-      return await prisma.model.create({
-        data: {
-          name: machine.name,
-          opdbId: machine.opdb_id,
-          // Global OPDB games have no organization (null)
-          // Could add more fields like manufacturer, year if needed
-        },
-      });
-    }
-  } else {
-    // Custom games - in new schema, they are global but marked as custom
-    // TODO: Need to redesign custom game handling without organizationId
-    return await prisma.model.upsert({
-      where: {
-        name: machine.name, // Simplified for now - may create duplicates
-      },
-      update: {
-        name: machine.name,
-      },
-      create: {
-        name: machine.name,
-        opdbId: null, // Custom games have no OPDB ID
-        isCustom: true, // Mark as custom game
-      },
-    });
-=======
 ): Promise<{ created: number; error?: string }> {
   try {
     let created = 0;
@@ -646,6 +431,5 @@
       created: 0,
       error: error instanceof Error ? error.message : "Unknown error",
     };
->>>>>>> 2af0777b
   }
 }