--- conflicted
+++ resolved
@@ -189,11 +189,7 @@
 
         // Find existing machine by model and location
         const existingMachine = currentMachines.find(
-<<<<<<< HEAD
-          (m) => m.modelId === model.id,
-=======
           (m: { modelId: string; id: string }) => m.modelId === model.id,
->>>>>>> dd420b4c
         );
 
         if (existingMachine) {
@@ -219,7 +215,7 @@
           added++;
         }
       } catch (error) {
-        console.error(`Error processing machine ${pmMachine.opdb_id ? String(pmMachine.opdb_id) : 'unknown'}:`, error);
+        console.error(`Error processing machine ${pmMachine.opdb_id}:`, error);
         // Continue processing other machines
       }
     }
@@ -289,23 +285,23 @@
     try {
       model = await this.prisma.model.create({
         data: {
-          name: pmMachine.machine_name ?? pmMachine.name,
-          manufacturer: pmMachine.manufacturer ?? null,
-          year: pmMachine.year ?? null,
+          name: pmMachine.machine_name || pmMachine.name,
+          manufacturer: pmMachine.manufacturer || null,
+          year: pmMachine.year || null,
 
           // Cross-database references
           opdbId: pmMachine.opdb_id,
-          ipdbId: pmMachine.ipdb_id ?? null,
+          ipdbId: pmMachine.ipdb_id || null,
 
           // Technical details
-          machineType: pmMachine.machine_type ?? null,
-          machineDisplay: pmMachine.machine_display ?? null,
+          machineType: pmMachine.machine_type || null,
+          machineDisplay: pmMachine.machine_display || null,
           isActive: pmMachine.is_active ?? true,
 
           // Metadata and links
-          ipdbLink: pmMachine.ipdb_link ?? null,
-          opdbImgUrl: pmMachine.opdb_img ?? null,
-          kineticistUrl: pmMachine.kineticist_url ?? null,
+          ipdbLink: pmMachine.ipdb_link || null,
+          opdbImgUrl: pmMachine.opdb_img || null,
+          kineticistUrl: pmMachine.kineticist_url || null,
 
           // PinPoint-specific
           isCustom: false, // OPDB games are not custom
@@ -335,14 +331,14 @@
   ): Promise<PinballMapMachineDetailsResponse | null> {
     try {
       const response = await fetch(
-        `https://pinballmap.com/api/v1/locations/${pinballMapId.toString()}/machine_details.json`,
+        `https://pinballmap.com/api/v1/locations/${pinballMapId}/machine_details.json`,
       );
 
       if (!response.ok) {
-        throw new Error(`PinballMap API error: ${response.status.toString()}`);
-      }
-
-      return await response.json();
+        throw new Error(`PinballMap API error: ${response.status}`);
+      }
+
+      return response.json();
     } catch (error) {
       console.error("Failed to fetch PinballMap data:", error);
       return null;
