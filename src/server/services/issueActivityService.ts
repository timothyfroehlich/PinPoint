--- conflicted
+++ resolved
@@ -68,21 +68,12 @@
     newAssignee: { name?: string } | null,
   ): Promise<void> {
     let _description: string;
-<<<<<<< HEAD
-    if (oldAssignee && newAssignee) {
-      _description = `Reassigned from ${String(oldAssignee.name ?? "Unknown")} to ${String(newAssignee.name ?? "Unknown")}`;
-    } else if (newAssignee) {
-      _description = `Assigned to ${String(newAssignee.name ?? "Unknown")}`;
-    } else if (oldAssignee) {
-      _description = `Unassigned from ${String(oldAssignee.name ?? "Unknown")}`;
-=======
     if (oldAssignee?.name && newAssignee?.name) {
       _description = `Reassigned from ${oldAssignee.name} to ${newAssignee.name}`;
     } else if (newAssignee?.name) {
       _description = `Assigned to ${newAssignee.name}`;
     } else if (oldAssignee?.name) {
       _description = `Unassigned from ${oldAssignee.name}`;
->>>>>>> 7cb3e6bc
     } else {
       _description = "Assignment changed";
     }
@@ -128,9 +119,6 @@
     });
   }
 
-<<<<<<< HEAD
-  async getIssueTimeline(issueId: string, organizationId: string): Promise<unknown[]> {
-=======
   async getIssueTimeline(issueId: string, organizationId: string): Promise<(
       | {
           itemType: "comment";
@@ -185,7 +173,6 @@
       } | null;
     }
 
->>>>>>> 7cb3e6bc
     const [comments, activities] = await Promise.all([
       this.prisma.comment.findMany({
         where: {
