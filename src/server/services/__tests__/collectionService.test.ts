--- conflicted
+++ resolved
@@ -90,17 +90,10 @@
         collections: {
           findMany: vi.fn().mockResolvedValue([]),
           findFirst: vi.fn().mockResolvedValue(null),
-<<<<<<< HEAD
         },
         collectionTypes: {
           findMany: vi.fn().mockResolvedValue([]),
         },
-=======
-        },
-        collectionTypes: {
-          findMany: vi.fn().mockResolvedValue([]),
-        },
->>>>>>> 9925ba7b
         machines: {
           findMany: vi.fn().mockResolvedValue([]),
         },
@@ -149,7 +142,6 @@
         isManual: true,
       };
 
-<<<<<<< HEAD
       // Mock the organizational validation query
       const mockSelect = mockDrizzle.select as any;
       mockSelect.mockReturnValue({
@@ -161,9 +153,6 @@
           }),
         }),
       });
-
-=======
->>>>>>> 9925ba7b
       // Update mock to return the collection
       const mockInsert = mockDrizzle.insert as any;
       mockInsert.mockReturnValue({
@@ -180,7 +169,6 @@
       });
 
       expect(result).toEqual(mockCollection);
-<<<<<<< HEAD
       expect(mockDrizzle.select).toHaveBeenCalled();
       expect(mockDrizzle.insert).toHaveBeenCalled();
     });
@@ -214,21 +202,11 @@
       await service.addMachinesToCollection("collection-1", ["machine-1"]);
       expect(mockDrizzle.execute).toHaveBeenCalled();
     });
-=======
-      expect(mockDrizzle.insert).toHaveBeenCalled();
-    });
-
-    it("should call database methods for addMachinesToCollection", async () => {
-      await service.addMachinesToCollection("collection-1", ["machine-1"]);
-      expect(mockDrizzle.execute).toHaveBeenCalled();
-    });
->>>>>>> 9925ba7b
 
     it("should call database methods for toggleCollectionType", async () => {
       await service.toggleCollectionType("type1", false);
       expect(mockDrizzle.update).toHaveBeenCalled();
     });
-
     it("should call database methods for getOrganizationCollectionTypes", async () => {
       const result = await service.getOrganizationCollectionTypes("org1");
 
