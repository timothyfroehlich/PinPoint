/* eslint-disable @typescript-eslint/unbound-method */
import { beforeEach, describe, expect, it, vi } from "vitest";

import { CollectionService } from "../collectionService";

import type { DrizzleClient } from "~/server/db/drizzle";
<<<<<<< HEAD

// Mock DrizzleClient
const mockDrizzle = {
  query: {
    collections: {
      findMany: vi.fn(),
      findFirst: vi.fn(),
    },
    collectionTypes: {
      findMany: vi.fn(),
    },
    machines: {
      findMany: vi.fn(),
    },
  },
  insert: vi.fn().mockReturnValue({
    values: vi.fn().mockReturnValue({
      returning: vi.fn(),
    }),
  }),
  update: vi.fn().mockReturnValue({
    set: vi.fn().mockReturnValue({
      where: vi.fn(),
    }),
  }),
  select: vi.fn().mockReturnValue({
    from: vi.fn().mockReturnValue({
      where: vi.fn(),
    }),
  }),
  execute: vi.fn(),
  selectDistinct: vi.fn().mockReturnValue({
    from: vi.fn().mockReturnValue({
      innerJoin: vi.fn().mockReturnValue({
        where: vi.fn(),
      }),
    }),
  }),
  delete: vi.fn().mockReturnValue({
    where: vi.fn(),
  }),
} as unknown as DrizzleClient;
=======
>>>>>>> bff0c878

describe("CollectionService", () => {
  let service: CollectionService;
  let mockDrizzle: DrizzleClient;

  beforeEach(() => {
<<<<<<< HEAD
    service = new CollectionService(mockDrizzle);
    vi.clearAllMocks();
  });
=======
    // Create comprehensive mock chain for Drizzle query builder
    const createQueryChain = () => ({
      from: vi.fn().mockReturnValue({
        innerJoin: vi.fn().mockReturnValue({
          innerJoin: vi.fn().mockReturnValue({
            leftJoin: vi.fn().mockReturnValue({
              where: vi.fn().mockReturnValue({
                groupBy: vi.fn().mockReturnValue({
                  orderBy: vi.fn().mockResolvedValue([]),
                }),
                orderBy: vi.fn().mockResolvedValue([]),
              }),
              groupBy: vi.fn().mockReturnValue({
                orderBy: vi.fn().mockResolvedValue([]),
              }),
              orderBy: vi.fn().mockResolvedValue([]),
            }),
            where: vi.fn().mockReturnValue({
              groupBy: vi.fn().mockReturnValue({
                orderBy: vi.fn().mockResolvedValue([]),
              }),
              orderBy: vi.fn().mockResolvedValue([]),
            }),
            orderBy: vi.fn().mockResolvedValue([]),
          }),
          leftJoin: vi.fn().mockReturnValue({
            where: vi.fn().mockReturnValue({
              groupBy: vi.fn().mockReturnValue({
                orderBy: vi.fn().mockResolvedValue([]),
              }),
              orderBy: vi.fn().mockResolvedValue([]),
            }),
            groupBy: vi.fn().mockReturnValue({
              orderBy: vi.fn().mockResolvedValue([]),
            }),
            orderBy: vi.fn().mockResolvedValue([]),
          }),
          where: vi.fn().mockReturnValue({
            groupBy: vi.fn().mockReturnValue({
              orderBy: vi.fn().mockResolvedValue([]),
            }),
            orderBy: vi.fn().mockResolvedValue([]),
          }),
          orderBy: vi.fn().mockResolvedValue([]),
        }),
        leftJoin: vi.fn().mockReturnValue({
          where: vi.fn().mockReturnValue({
            groupBy: vi.fn().mockReturnValue({
              orderBy: vi.fn().mockResolvedValue([]),
            }),
            orderBy: vi.fn().mockResolvedValue([]),
          }),
          groupBy: vi.fn().mockReturnValue({
            orderBy: vi.fn().mockResolvedValue([]),
          }),
          orderBy: vi.fn().mockResolvedValue([]),
        }),
        where: vi.fn().mockReturnValue({
          orderBy: vi.fn().mockResolvedValue([]),
        }),
        orderBy: vi.fn().mockResolvedValue([]),
      }),
    });
>>>>>>> bff0c878

    mockDrizzle = {
      select: vi.fn().mockImplementation(createQueryChain),
      insert: vi.fn().mockReturnValue({
        values: vi.fn().mockReturnValue({
          returning: vi.fn().mockResolvedValue([]),
        }),
      }),
      update: vi.fn().mockReturnValue({
        set: vi.fn().mockReturnValue({
          where: vi.fn().mockResolvedValue(undefined),
        }),
      }),
      query: {
        collections: {
          findMany: vi.fn().mockResolvedValue([]),
          findFirst: vi.fn().mockResolvedValue(null),
        },
        collectionTypes: {
          findMany: vi.fn().mockResolvedValue([]),
        },
<<<<<<< HEAD
      ];

      const mockCollections = [
        {
          id: "coll1",
          name: "Front Room",
          isManual: true,
          sortOrder: 1,
          type: {
            id: "type1",
            name: "Rooms",
            displayName: "Rooms",
            organizationId: "org1",
            isEnabled: true,
            sortOrder: 1,
          },
        },
        {
          id: "coll2",
          name: "Stern",
          isManual: false,
          sortOrder: 2,
          type: {
            id: "type2",
            name: "Manufacturer",
            displayName: "Manufacturer",
            organizationId: "org1",
            isEnabled: true,
            sortOrder: 2,
          },
=======
        machines: {
          findMany: vi.fn().mockResolvedValue([]),
>>>>>>> bff0c878
        },
      },
      execute: vi.fn().mockResolvedValue(undefined),
    } as unknown as DrizzleClient;

<<<<<<< HEAD
      vi.mocked(mockDrizzle.query.collections.findMany).mockResolvedValue(
        mockCollections as any,
      );
      vi.mocked(mockDrizzle.execute).mockResolvedValue({
        rows: [{ count: 5 }],
      } as any);

      const result = await service.getLocationCollections("loc1", "org1");
=======
    service = new CollectionService(mockDrizzle);
    vi.clearAllMocks();
  });
>>>>>>> bff0c878

  describe("basic functionality", () => {
    it("should instantiate properly", () => {
      expect(service).toBeInstanceOf(CollectionService);
    });

<<<<<<< HEAD
    it("should only return enabled collection types", async () => {
      vi.mocked(mockDrizzle.query.collections.findMany).mockResolvedValue([]);
      vi.mocked(mockDrizzle.execute).mockResolvedValue({
        rows: [{ count: 0 }],
      } as any);

      await service.getLocationCollections("loc1", "org1");

      expect(mockDrizzle.query.collections.findMany).toHaveBeenCalledWith({
        where: expect.any(Object), // Complex Drizzle where clause with or() and and()
        with: {
          type: {
            columns: {
              id: true,
              name: true,
              displayName: true,
              organizationId: true,
              isEnabled: true,
              sortOrder: true,
            },
          },
        },
        orderBy: expect.any(Array), // Drizzle orderBy with asc()
      });
=======
    it("should call database methods for getLocationCollections", async () => {
      const result = await service.getLocationCollections(
        "location-1",
        "org-1",
      );

      expect(result).toHaveProperty("manual");
      expect(result).toHaveProperty("auto");
      expect(Array.isArray(result.manual)).toBe(true);
      expect(Array.isArray(result.auto)).toBe(true);
      expect(mockDrizzle.select).toHaveBeenCalled();
>>>>>>> bff0c878
    });

<<<<<<< HEAD
  describe("getCollectionMachines", () => {
    it("should return machines in a collection at a location", async () => {
      const mockMachines = [
        {
          id: "machine1",
          model: {
            name: "Medieval Madness",
            manufacturer: "Williams",
            year: 1997,
          },
        },
      ];

      const expectedResult = [
        {
          id: "machine1",
          model: {
            name: "Medieval Madness",
            manufacturer: "Williams",
            year: 1997,
          },
        },
      ];
      vi.mocked(mockDrizzle.execute).mockResolvedValue({
        rows: [
          {
            id: "machine1",
            model_name: "Medieval Madness",
            manufacturer: "Williams",
            year: 1997,
          },
        ],
      } as any);

      const result = await service.getCollectionMachines("coll1", "loc1");

      expect(result).toEqual(expectedResult);
      expect(mockDrizzle.execute).toHaveBeenCalledWith(
        expect.any(Object), // SQL query with joins
      );
=======
    it("should call database methods for getCollectionMachines", async () => {
      const result = await service.getCollectionMachines(
        "collection-1",
        "location-1",
      );

      expect(Array.isArray(result)).toBe(true);
      expect(mockDrizzle.select).toHaveBeenCalled();
>>>>>>> bff0c878
    });

    it("should call database methods for createManualCollection", async () => {
      const mockCollection = {
        id: "coll1",
        name: "Test Collection",
        typeId: "type1",
        locationId: "loc1",
        isManual: true,
      };

<<<<<<< HEAD
      vi.mocked(mockDrizzle.insert).mockReturnValue({
=======
      // Mock the organizational validation query
      const mockSelect = mockDrizzle.select as any;
      mockSelect.mockReturnValue({
        from: vi.fn().mockReturnValue({
          where: vi.fn().mockReturnValue({
            limit: vi
              .fn()
              .mockResolvedValue([{ id: "type1", organizationId: "org1" }]),
          }),
        }),
      });
      // Update mock to return the collection
      const mockInsert = mockDrizzle.insert as any;
      mockInsert.mockReturnValue({
>>>>>>> bff0c878
        values: vi.fn().mockReturnValue({
          returning: vi.fn().mockResolvedValue([mockCollection]),
        }),
      } as any);

      const result = await service.createManualCollection("org1", {
        name: "Test Collection",
        typeId: "type1",
        locationId: "loc1",
        description: "Test description",
      });

      expect(result).toEqual(mockCollection);
<<<<<<< HEAD
      expect(mockDrizzle.insert).toHaveBeenCalled();
      const insertCall = vi.mocked(mockDrizzle.insert).mock.calls[0];
      const valuesCall = insertCall?.[0];
      expect(valuesCall).toBeDefined(); // Insert called with collections table
=======
      expect(mockDrizzle.select).toHaveBeenCalled();
      expect(mockDrizzle.insert).toHaveBeenCalled();
>>>>>>> bff0c878
    });

<<<<<<< HEAD
  describe("addMachinesToCollection", () => {
    it("should add machines to a collection", async () => {
      vi.mocked(mockDrizzle.execute).mockResolvedValue({} as any);
=======
    it("should throw error when collection type does not belong to organization", async () => {
      // Mock the organizational validation query to return empty result
      const mockSelect = mockDrizzle.select as any;
      mockSelect.mockReturnValue({
        from: vi.fn().mockReturnValue({
          where: vi.fn().mockReturnValue({
            limit: vi.fn().mockResolvedValue([]), // Empty result = invalid org
          }),
        }),
      });
>>>>>>> bff0c878

      await expect(
        service.createManualCollection("org1", {
          name: "Test Collection",
          typeId: "invalid-type",
          locationId: "loc1",
          description: "Test description",
        }),
      ).rejects.toThrow(
        "Collection type does not belong to the specified organization",
      );

<<<<<<< HEAD
      expect(mockDrizzle.execute).toHaveBeenCalledWith(
        expect.any(Object), // SQL query for junction table insert
      );
=======
      expect(mockDrizzle.select).toHaveBeenCalled();
>>>>>>> bff0c878
    });

<<<<<<< HEAD
  describe("toggleCollectionType", () => {
    it("should enable/disable a collection type", async () => {
      vi.mocked(mockDrizzle.update).mockReturnValue({
        set: vi.fn().mockReturnValue({
          where: vi.fn().mockResolvedValue({}),
        }),
      } as any);
=======
    it("should call database methods for addMachinesToCollection", async () => {
      await service.addMachinesToCollection("collection-1", ["machine-1"]);
      expect(mockDrizzle.execute).toHaveBeenCalled();
    });
>>>>>>> bff0c878

    it("should call database methods for toggleCollectionType", async () => {
      await service.toggleCollectionType("type1", false);
<<<<<<< HEAD

      expect(mockDrizzle.update).toHaveBeenCalled();
      const updateCall = vi.mocked(mockDrizzle.update).mock.calls[0];
      expect(updateCall).toBeDefined(); // Update called with collectionTypes table
    });
  });

  describe("getOrganizationCollectionTypes", () => {
    it("should return organization collection types with counts", async () => {
      const mockTypes = [
        {
          id: "type1",
          name: "Rooms",
          displayName: "Rooms",
          isAutoGenerated: false,
          isEnabled: true,
        },
      ];

      vi.mocked(mockDrizzle.query.collectionTypes.findMany).mockResolvedValue(
        mockTypes as any,
      );
      vi.mocked(mockDrizzle.select).mockReturnValue({
        from: vi.fn().mockReturnValue({
          where: vi.fn().mockResolvedValue([{ count: 3 }]),
        }),
      } as any);

      const result = await service.getOrganizationCollectionTypes("org1");

      expect(result).toEqual([
        {
          id: "type1",
          name: "Rooms",
          displayName: "Rooms",
          isAutoGenerated: false,
          isEnabled: true,
          collectionCount: 3,
        },
      ]);
    });
  });

  describe("generateAutoCollections", () => {
    it("should return empty counts when no auto types enabled", async () => {
      vi.mocked(mockDrizzle.query.collectionTypes.findMany).mockResolvedValue(
        [],
      );
=======
      expect(mockDrizzle.update).toHaveBeenCalled();
    });
    it("should call database methods for getOrganizationCollectionTypes", async () => {
      const result = await service.getOrganizationCollectionTypes("org1");

      expect(Array.isArray(result)).toBe(true);
      expect(mockDrizzle.select).toHaveBeenCalled();
    });
>>>>>>> bff0c878

    it("should call database methods for generateAutoCollections", async () => {
      const result = await service.generateAutoCollections("org1");

<<<<<<< HEAD
      expect(result).toEqual({ generated: 0, updated: 0 });
      expect(mockDrizzle.query.collectionTypes.findMany).toHaveBeenCalledWith({
        where: expect.any(Object), // Complex Drizzle where clause with and() conditions
      });
=======
      expect(result).toHaveProperty("generated");
      expect(result).toHaveProperty("updated");
      expect(typeof result.generated).toBe("number");
      expect(typeof result.updated).toBe("number");
>>>>>>> bff0c878
    });
  });
});<|MERGE_RESOLUTION|>--- conflicted
+++ resolved
@@ -4,7 +4,6 @@
 import { CollectionService } from "../collectionService";
 
 import type { DrizzleClient } from "~/server/db/drizzle";
-<<<<<<< HEAD
 
 // Mock DrizzleClient
 const mockDrizzle = {
@@ -47,106 +46,20 @@
     where: vi.fn(),
   }),
 } as unknown as DrizzleClient;
-=======
->>>>>>> bff0c878
 
 describe("CollectionService", () => {
   let service: CollectionService;
   let mockDrizzle: DrizzleClient;
 
   beforeEach(() => {
-<<<<<<< HEAD
     service = new CollectionService(mockDrizzle);
     vi.clearAllMocks();
   });
-=======
-    // Create comprehensive mock chain for Drizzle query builder
-    const createQueryChain = () => ({
-      from: vi.fn().mockReturnValue({
-        innerJoin: vi.fn().mockReturnValue({
-          innerJoin: vi.fn().mockReturnValue({
-            leftJoin: vi.fn().mockReturnValue({
-              where: vi.fn().mockReturnValue({
-                groupBy: vi.fn().mockReturnValue({
-                  orderBy: vi.fn().mockResolvedValue([]),
-                }),
-                orderBy: vi.fn().mockResolvedValue([]),
-              }),
-              groupBy: vi.fn().mockReturnValue({
-                orderBy: vi.fn().mockResolvedValue([]),
-              }),
-              orderBy: vi.fn().mockResolvedValue([]),
-            }),
-            where: vi.fn().mockReturnValue({
-              groupBy: vi.fn().mockReturnValue({
-                orderBy: vi.fn().mockResolvedValue([]),
-              }),
-              orderBy: vi.fn().mockResolvedValue([]),
-            }),
-            orderBy: vi.fn().mockResolvedValue([]),
-          }),
-          leftJoin: vi.fn().mockReturnValue({
-            where: vi.fn().mockReturnValue({
-              groupBy: vi.fn().mockReturnValue({
-                orderBy: vi.fn().mockResolvedValue([]),
-              }),
-              orderBy: vi.fn().mockResolvedValue([]),
-            }),
-            groupBy: vi.fn().mockReturnValue({
-              orderBy: vi.fn().mockResolvedValue([]),
-            }),
-            orderBy: vi.fn().mockResolvedValue([]),
-          }),
-          where: vi.fn().mockReturnValue({
-            groupBy: vi.fn().mockReturnValue({
-              orderBy: vi.fn().mockResolvedValue([]),
-            }),
-            orderBy: vi.fn().mockResolvedValue([]),
-          }),
-          orderBy: vi.fn().mockResolvedValue([]),
-        }),
-        leftJoin: vi.fn().mockReturnValue({
-          where: vi.fn().mockReturnValue({
-            groupBy: vi.fn().mockReturnValue({
-              orderBy: vi.fn().mockResolvedValue([]),
-            }),
-            orderBy: vi.fn().mockResolvedValue([]),
-          }),
-          groupBy: vi.fn().mockReturnValue({
-            orderBy: vi.fn().mockResolvedValue([]),
-          }),
-          orderBy: vi.fn().mockResolvedValue([]),
-        }),
-        where: vi.fn().mockReturnValue({
-          orderBy: vi.fn().mockResolvedValue([]),
-        }),
-        orderBy: vi.fn().mockResolvedValue([]),
-      }),
-    });
->>>>>>> bff0c878
-
-    mockDrizzle = {
-      select: vi.fn().mockImplementation(createQueryChain),
-      insert: vi.fn().mockReturnValue({
-        values: vi.fn().mockReturnValue({
-          returning: vi.fn().mockResolvedValue([]),
-        }),
-      }),
-      update: vi.fn().mockReturnValue({
-        set: vi.fn().mockReturnValue({
-          where: vi.fn().mockResolvedValue(undefined),
-        }),
-      }),
-      query: {
-        collections: {
-          findMany: vi.fn().mockResolvedValue([]),
-          findFirst: vi.fn().mockResolvedValue(null),
-        },
-        collectionTypes: {
-          findMany: vi.fn().mockResolvedValue([]),
-        },
-<<<<<<< HEAD
-      ];
+
+  describe("basic functionality", () => {
+    it("should instantiate properly", () => {
+      expect(service).toBeInstanceOf(CollectionService);
+    });
 
       const mockCollections = [
         {
@@ -176,16 +89,9 @@
             isEnabled: true,
             sortOrder: 2,
           },
-=======
-        machines: {
-          findMany: vi.fn().mockResolvedValue([]),
->>>>>>> bff0c878
-        },
-      },
-      execute: vi.fn().mockResolvedValue(undefined),
-    } as unknown as DrizzleClient;
-
-<<<<<<< HEAD
+        },
+      ];
+
       vi.mocked(mockDrizzle.query.collections.findMany).mockResolvedValue(
         mockCollections as any,
       );
@@ -193,19 +99,13 @@
         rows: [{ count: 5 }],
       } as any);
 
-      const result = await service.getLocationCollections("loc1", "org1");
-=======
-    service = new CollectionService(mockDrizzle);
-    vi.clearAllMocks();
-  });
->>>>>>> bff0c878
-
-  describe("basic functionality", () => {
-    it("should instantiate properly", () => {
-      expect(service).toBeInstanceOf(CollectionService);
-    });
-
-<<<<<<< HEAD
+      expect(result).toHaveProperty("manual");
+      expect(result).toHaveProperty("auto");
+      expect(Array.isArray(result.manual)).toBe(true);
+      expect(Array.isArray(result.auto)).toBe(true);
+      expect(mockDrizzle.select).toHaveBeenCalled();
+    });
+
     it("should only return enabled collection types", async () => {
       vi.mocked(mockDrizzle.query.collections.findMany).mockResolvedValue([]);
       vi.mocked(mockDrizzle.execute).mockResolvedValue({
@@ -230,22 +130,9 @@
         },
         orderBy: expect.any(Array), // Drizzle orderBy with asc()
       });
-=======
-    it("should call database methods for getLocationCollections", async () => {
-      const result = await service.getLocationCollections(
-        "location-1",
-        "org-1",
-      );
-
-      expect(result).toHaveProperty("manual");
-      expect(result).toHaveProperty("auto");
-      expect(Array.isArray(result.manual)).toBe(true);
-      expect(Array.isArray(result.auto)).toBe(true);
-      expect(mockDrizzle.select).toHaveBeenCalled();
->>>>>>> bff0c878
-    });
-
-<<<<<<< HEAD
+    });
+  });
+
   describe("getCollectionMachines", () => {
     it("should return machines in a collection at a location", async () => {
       const mockMachines = [
@@ -286,16 +173,6 @@
       expect(mockDrizzle.execute).toHaveBeenCalledWith(
         expect.any(Object), // SQL query with joins
       );
-=======
-    it("should call database methods for getCollectionMachines", async () => {
-      const result = await service.getCollectionMachines(
-        "collection-1",
-        "location-1",
-      );
-
-      expect(Array.isArray(result)).toBe(true);
-      expect(mockDrizzle.select).toHaveBeenCalled();
->>>>>>> bff0c878
     });
 
     it("should call database methods for createManualCollection", async () => {
@@ -307,24 +184,7 @@
         isManual: true,
       };
 
-<<<<<<< HEAD
       vi.mocked(mockDrizzle.insert).mockReturnValue({
-=======
-      // Mock the organizational validation query
-      const mockSelect = mockDrizzle.select as any;
-      mockSelect.mockReturnValue({
-        from: vi.fn().mockReturnValue({
-          where: vi.fn().mockReturnValue({
-            limit: vi
-              .fn()
-              .mockResolvedValue([{ id: "type1", organizationId: "org1" }]),
-          }),
-        }),
-      });
-      // Update mock to return the collection
-      const mockInsert = mockDrizzle.insert as any;
-      mockInsert.mockReturnValue({
->>>>>>> bff0c878
         values: vi.fn().mockReturnValue({
           returning: vi.fn().mockResolvedValue([mockCollection]),
         }),
@@ -338,55 +198,25 @@
       });
 
       expect(result).toEqual(mockCollection);
-<<<<<<< HEAD
       expect(mockDrizzle.insert).toHaveBeenCalled();
       const insertCall = vi.mocked(mockDrizzle.insert).mock.calls[0];
       const valuesCall = insertCall?.[0];
       expect(valuesCall).toBeDefined(); // Insert called with collections table
-=======
-      expect(mockDrizzle.select).toHaveBeenCalled();
-      expect(mockDrizzle.insert).toHaveBeenCalled();
->>>>>>> bff0c878
-    });
-
-<<<<<<< HEAD
+    });
+  });
+
   describe("addMachinesToCollection", () => {
     it("should add machines to a collection", async () => {
       vi.mocked(mockDrizzle.execute).mockResolvedValue({} as any);
-=======
-    it("should throw error when collection type does not belong to organization", async () => {
-      // Mock the organizational validation query to return empty result
-      const mockSelect = mockDrizzle.select as any;
-      mockSelect.mockReturnValue({
-        from: vi.fn().mockReturnValue({
-          where: vi.fn().mockReturnValue({
-            limit: vi.fn().mockResolvedValue([]), // Empty result = invalid org
-          }),
-        }),
-      });
->>>>>>> bff0c878
-
-      await expect(
-        service.createManualCollection("org1", {
-          name: "Test Collection",
-          typeId: "invalid-type",
-          locationId: "loc1",
-          description: "Test description",
-        }),
-      ).rejects.toThrow(
-        "Collection type does not belong to the specified organization",
-      );
-
-<<<<<<< HEAD
+
+      await service.addMachinesToCollection("coll1", ["machine1", "machine2"]);
+
       expect(mockDrizzle.execute).toHaveBeenCalledWith(
         expect.any(Object), // SQL query for junction table insert
       );
-=======
-      expect(mockDrizzle.select).toHaveBeenCalled();
->>>>>>> bff0c878
-    });
-
-<<<<<<< HEAD
+    });
+  });
+
   describe("toggleCollectionType", () => {
     it("should enable/disable a collection type", async () => {
       vi.mocked(mockDrizzle.update).mockReturnValue({
@@ -394,16 +224,8 @@
           where: vi.fn().mockResolvedValue({}),
         }),
       } as any);
-=======
-    it("should call database methods for addMachinesToCollection", async () => {
-      await service.addMachinesToCollection("collection-1", ["machine-1"]);
-      expect(mockDrizzle.execute).toHaveBeenCalled();
-    });
->>>>>>> bff0c878
-
-    it("should call database methods for toggleCollectionType", async () => {
+
       await service.toggleCollectionType("type1", false);
-<<<<<<< HEAD
 
       expect(mockDrizzle.update).toHaveBeenCalled();
       const updateCall = vi.mocked(mockDrizzle.update).mock.calls[0];
@@ -432,6 +254,19 @@
         }),
       } as any);
 
+      expect(mockDrizzle.select).toHaveBeenCalled();
+    });
+
+    it("should call database methods for addMachinesToCollection", async () => {
+      await service.addMachinesToCollection("collection-1", ["machine-1"]);
+      expect(mockDrizzle.execute).toHaveBeenCalled();
+    });
+
+    it("should call database methods for toggleCollectionType", async () => {
+      await service.toggleCollectionType("type1", false);
+      expect(mockDrizzle.update).toHaveBeenCalled();
+    });
+    it("should call database methods for getOrganizationCollectionTypes", async () => {
       const result = await service.getOrganizationCollectionTypes("org1");
 
       expect(result).toEqual([
@@ -452,31 +287,14 @@
       vi.mocked(mockDrizzle.query.collectionTypes.findMany).mockResolvedValue(
         [],
       );
-=======
-      expect(mockDrizzle.update).toHaveBeenCalled();
-    });
-    it("should call database methods for getOrganizationCollectionTypes", async () => {
-      const result = await service.getOrganizationCollectionTypes("org1");
-
-      expect(Array.isArray(result)).toBe(true);
-      expect(mockDrizzle.select).toHaveBeenCalled();
-    });
->>>>>>> bff0c878
 
     it("should call database methods for generateAutoCollections", async () => {
       const result = await service.generateAutoCollections("org1");
 
-<<<<<<< HEAD
       expect(result).toEqual({ generated: 0, updated: 0 });
       expect(mockDrizzle.query.collectionTypes.findMany).toHaveBeenCalledWith({
         where: expect.any(Object), // Complex Drizzle where clause with and() conditions
       });
-=======
-      expect(result).toHaveProperty("generated");
-      expect(result).toHaveProperty("updated");
-      expect(typeof result.generated).toBe("number");
-      expect(typeof result.updated).toBe("number");
->>>>>>> bff0c878
     });
   });
 });