--- conflicted
+++ resolved
@@ -1,29 +1,11 @@
-<<<<<<< HEAD
-import { issueAdminRouter } from "./issue.admin";
 import { issueAttachmentRouter } from "./issue.attachment";
 import { issueCommentRouter } from "./issue.comment";
 import { issueCoreRouter } from "./issue.core";
-import { issueStatusRouter } from "./issue.status";
-import { issueTimelineRouter } from "./issue.timeline";
-=======
-import { issueAttachmentRouter } from "./issue.attachment";
-import { issueCommentRouter } from "./issue.comment";
-import { issueCoreRouter } from "./issue.core";
->>>>>>> 2af0777b
 
 import { createTRPCRouter } from "~/server/api/trpc";
 
 export const issueRouter = createTRPCRouter({
-<<<<<<< HEAD
-  ...issueCoreRouter,
-  ...issueCommentRouter,
-  ...issueAttachmentRouter,
-  ...issueStatusRouter,
-  ...issueTimelineRouter,
-  ...issueAdminRouter,
-=======
   core: issueCoreRouter,
   comment: issueCommentRouter,
   attachment: issueAttachmentRouter,
->>>>>>> 2af0777b
 });