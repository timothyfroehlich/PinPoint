import { organizationRouter } from "./routers/organization";

<<<<<<< HEAD
import { collectionRouter } from "~/server/api/routers/collection";
import { commentRouter } from "~/server/api/routers/comment";
=======
>>>>>>> 9af08a00
import { issueRouter } from "~/server/api/routers/issue";
import { locationRouter } from "~/server/api/routers/location";
import { machineRouter } from "~/server/api/routers/machine";
import { modelRouter } from "~/server/api/routers/model";
import { notificationRouter } from "~/server/api/routers/notification";
import { userRouter } from "~/server/api/routers/user";
import { createCallerFactory, createTRPCRouter } from "~/server/api/trpc";

/**
 * This is the primary router for your server.
 *
 * All routers added in /api/routers should be manually added here.
 */
export const appRouter = createTRPCRouter({
<<<<<<< HEAD
  collection: collectionRouter,
  comment: commentRouter,
=======
>>>>>>> 9af08a00
  model: modelRouter,
  location: locationRouter,
  machine: machineRouter,
  user: userRouter,
  issue: issueRouter,
  organization: organizationRouter,
  notification: notificationRouter,
});

// export type definition of API
export type AppRouter = typeof appRouter;

/**
 * Create a server-side caller for the tRPC API.
 * @example
 * const trpc = createCaller(createContext);
 * const res = await trpc.post.all();
 *       ^? Post[]
 */
export const createCaller = createCallerFactory(appRouter);<|MERGE_RESOLUTION|>--- conflicted
+++ resolved
@@ -1,10 +1,7 @@
 import { organizationRouter } from "./routers/organization";
 
-<<<<<<< HEAD
 import { collectionRouter } from "~/server/api/routers/collection";
 import { commentRouter } from "~/server/api/routers/comment";
-=======
->>>>>>> 9af08a00
 import { issueRouter } from "~/server/api/routers/issue";
 import { locationRouter } from "~/server/api/routers/location";
 import { machineRouter } from "~/server/api/routers/machine";
@@ -19,11 +16,8 @@
  * All routers added in /api/routers should be manually added here.
  */
 export const appRouter = createTRPCRouter({
-<<<<<<< HEAD
   collection: collectionRouter,
   comment: commentRouter,
-=======
->>>>>>> 9af08a00
   model: modelRouter,
   location: locationRouter,
   machine: machineRouter,
