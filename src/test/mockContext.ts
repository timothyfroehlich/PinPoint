--- conflicted
+++ resolved
@@ -1,5 +1,4 @@
 import { mockDeep, mockReset, type DeepMockProxy } from "jest-mock-extended";
-import { type Session } from "next-auth";
 
 import type { ExtendedPrismaClient } from "~/server/db";
 import type { CollectionService } from "~/server/services/collectionService";
@@ -9,7 +8,6 @@
 import type { NotificationService } from "~/server/services/notificationService";
 import type { PinballMapService } from "~/server/services/pinballmapService";
 import type { QRCodeService } from "~/server/services/qrCodeService";
-import { type TRPCContext } from "~/server/api/trpc.base";
 
 const mockPrisma = mockDeep<ExtendedPrismaClient>();
 
@@ -80,9 +78,6 @@
   organizationId?: string;
 };
 
-<<<<<<< HEAD
-export type MockContext = TRPCContext;
-=======
 export interface MockContext {
   db: DeepMockProxy<ExtendedPrismaClient>;
   services: DeepMockProxy<ServiceFactory>;
@@ -90,7 +85,6 @@
   organization: Organization | null;
   headers: Headers;
 }
->>>>>>> 212e203b
 
 export function createMockContext(): MockContext {
   const mockDb = mockDeep<ExtendedPrismaClient>();
@@ -143,7 +137,7 @@
     db: mockDb,
     services: mockServices,
     session: null,
-    organization: mockOrganization,
+    organization: null,
     headers: new Headers(),
   };
 }
