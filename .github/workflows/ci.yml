--- conflicted
+++ resolved
@@ -41,15 +41,15 @@
             grep "error TS" production-typescript.log | head -10 >> "$GITHUB_STEP_SUMMARY" || true
             exit 1
           fi
-          
+
           # Check test utilities separately (warnings only)
           echo "=== Checking Test Utils (Recommended) ==="
           npx tsc --project tsconfig.test-utils.json --noEmit 2>&1 | tee test-utils-typescript.log || true
-          
-          # Check test files separately (warnings only) 
+
+          # Check test files separately (warnings only)
           echo "=== Checking Test Files (Relaxed) ==="
           npx tsc --project tsconfig.tests.json --noEmit 2>&1 | tee tests-typescript.log || true
-          
+
           echo "✅ Multi-config TypeScript check completed!" >> "$GITHUB_STEP_SUMMARY"
       - name: Upload TypeScript Error Report
         if: failure()
@@ -66,7 +66,6 @@
       contents: read
     steps:
       - uses: actions/checkout@11bd71901bbe5b1630ceea73d27597364c9af683 # v4
-<<<<<<< HEAD
       
       # Clean environment setup to prevent cache issues
       - name: Clean Environment Setup
@@ -78,23 +77,6 @@
           npm cache clean --force || true
           echo "✅ Environment cleaned"
           
-=======
-      - uses: actions/setup-node@49933ea5288caeca8642d1e84afbd3f7d6820020 # v4
-        with:
-          node-version: "24"
-          cache: "npm"
-      - run: npm ci
-      - name: ESLint Check - Production Code  
-        run: npm run lint
-
-  lint-tests:
-    name: ESLint (Tests)
-    runs-on: ubuntu-latest
-    permissions:
-      contents: read
-    steps:
-      - uses: actions/checkout@11bd71901bbe5b1630ceea73d27597364c9af683 # v4
->>>>>>> 0a8efe9c
       - uses: actions/setup-node@49933ea5288caeca8642d1e84afbd3f7d6820020 # v4
         with:
           node-version: "24"
@@ -120,8 +102,7 @@
         run: npm run format
 
   # Job 4: Tests with Coverage
-  # Uses hybrid approach: Vercel environment configuration + local Postgres container
-  # This provides configuration consistency with deployments while keeping resource usage low
+  # Uses simple PostgreSQL container (Supabase local doesn't work well in CI)
   test:
     name: Tests
     runs-on: ubuntu-latest
@@ -152,52 +133,11 @@
         with:
           node-version: "24"
           cache: "npm"
-<<<<<<< HEAD
       - run: npm ci
       - name: Setup Database Schema
         run: npm run db:push
       - name: Run Tests with Coverage
         run: npm run test:coverage
-=======
-      - name: Install Vercel CLI
-        run: npm install --global vercel@latest
-      - name: Pull Vercel Environment Variables
-        run: vercel env pull .env.local --environment=preview --token=${{ secrets.VERCEL_TOKEN }}
-        env:
-          VERCEL_ORG_ID: ${{ secrets.VERCEL_ORG_ID }}
-          VERCEL_PROJECT_ID: ${{ secrets.VERCEL_PROJECT_ID }}
-      - run: npm ci
-      - name: Run Tests with Coverage (Migration-aware)
-        id: test-run
-        env:
-          # Override to use ephemeral PostgreSQL container instead of cloud database
-          DATABASE_URL: "postgresql://test_user:test_password@localhost:5432/test_db"
-          POSTGRES_PRISMA_URL: "postgresql://test_user:test_password@localhost:5432/test_db"
-          POSTGRES_URL_NON_POOLING: "postgresql://test_user:test_password@localhost:5432/test_db"
-        run: |
-          npm run test:coverage 2>&1 | tee test-output.log || true
-          TEST_EXIT_CODE=${PIPESTATUS[0]}
-
-          # Count failed vs passed tests
-          FAILED_TESTS=$(grep -c "FAIL\|failing" test-output.log || echo "0")
-          PASSED_TESTS=$(grep -c "PASS\|passing" test-output.log || echo "0")
-
-          {
-            echo "## Test Results"
-            echo "- **Passed Tests**: $PASSED_TESTS"
-            echo "- **Failed Tests**: $FAILED_TESTS"
-            echo "- **Exit Code**: $TEST_EXIT_CODE"
-            echo ""
-            if [ "$TEST_EXIT_CODE" -eq 0 ]; then
-              echo "✅ All tests passed successfully!"
-            else
-              echo "⚠️ Some tests failed - this is acceptable during TypeScript migration"
-              echo "Failed tests are tracked but don't block CI during migration phase"
-            fi
-          } >> "$GITHUB_STEP_SUMMARY"
-
-          echo "Tests job: SUCCESS (failures acceptable during TypeScript migration)"
-          exit 0
       - name: Upload Coverage
         uses: codecov/codecov-action@18283e04ce6e62d37312384ff67231eb8fd56d24 # v5
         with:
@@ -205,7 +145,6 @@
           flags: unittests
           name: codecov-umbrella
           fail_ci_if_error: true
->>>>>>> 0a8efe9c
 
   # Job 5: Security Audit
   security:
@@ -239,7 +178,7 @@
   #     matrix:
   #       test-group:
   #         - "auth-flow"
-  #         - "dashboard" 
+  #         - "dashboard"
   #         - "roles-permissions"
   #         - "location-browsing"
   #         - "issue-confirmation"
