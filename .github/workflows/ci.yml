--- conflicted
+++ resolved
@@ -280,11 +280,8 @@
       - run: npm ci
       - name: Set up database
         run: npx prisma db push --force-reset
-<<<<<<< HEAD
-=======
       - name: Seed database with test data
         run: npm run seed
->>>>>>> 1e2d09dd
       - name: Run Playwright Tests (${{ matrix.test-group }})
         run: npx playwright test e2e/${{ matrix.test-group }}.spec.ts
       - uses: actions/upload-artifact@ea165f8d65b6e75b540449e92b4886f43607fa02 # v4
