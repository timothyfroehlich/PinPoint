#!/bin/sh
echo "🔍 Running pre-push quality checks..."

<<<<<<< HEAD
# Run security checks with full git history scan
npm run security:check:push

# Run all quality checks in parallel (typecheck, lint, format, audit, test)
npm run validate

if [ $? -ne 0 ]; then
  echo "❌ Quality checks failed. Fix issues before pushing."
  echo "💡 If intentionally pushing incomplete work, you may use --no-verify"
  exit 1
fi
=======
# Run security checks with full git history scan, then validate
# Using && ensures if security checks fail, validate won't run and hook exits immediately
npm run security:check:push && npm run validate
>>>>>>> 2a71b20c

echo "✅ All pre-push quality checks passed!"<|MERGE_RESOLUTION|>--- conflicted
+++ resolved
@@ -1,22 +1,8 @@
 #!/bin/sh
 echo "🔍 Running pre-push quality checks..."
 
-<<<<<<< HEAD
-# Run security checks with full git history scan
-npm run security:check:push
-
-# Run all quality checks in parallel (typecheck, lint, format, audit, test)
-npm run validate
-
-if [ $? -ne 0 ]; then
-  echo "❌ Quality checks failed. Fix issues before pushing."
-  echo "💡 If intentionally pushing incomplete work, you may use --no-verify"
-  exit 1
-fi
-=======
 # Run security checks with full git history scan, then validate
 # Using && ensures if security checks fail, validate won't run and hook exits immediately
 npm run security:check:push && npm run validate
->>>>>>> 2a71b20c
 
 echo "✅ All pre-push quality checks passed!"